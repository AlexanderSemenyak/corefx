<Project Sdk="Microsoft.NET.Sdk">
  <PropertyGroup>
    <ProjectGuid>{2C58640B-5BED-4E83-9554-CD2B9762643F}</ProjectGuid>
    <AssemblyName>System.Text.RegularExpressions</AssemblyName>
    <DefineConstants Condition="'$(TargetGroup)' == 'netcoreapp'">$(DefineConstants);FEATURE_COMPILED</DefineConstants>
    <DefineConstants Condition="'$(TargetGroup)' == 'netcoreapp' or '$(TargetGroup)' == 'netcoreappaot'">$(DefineConstants);FEATURE_COMPILEAPIS</DefineConstants>
    <ILLinkClearInitLocals>true</ILLinkClearInitLocals>
    <AllowUnsafeBlocks>true</AllowUnsafeBlocks>
    <Configurations>netcoreapp-Debug;netcoreapp-Release;netcoreappaot-Debug;netcoreappaot-Release;uap-Windows_NT-Debug;uap-Windows_NT-Release</Configurations>
  </PropertyGroup>
  <ItemGroup>
    <Compile Include="System\Collections\Generic\ValueListBuilder.Pop.cs" />
    <Compile Include="System\Collections\HashtableExtensions.cs" />
    <Compile Include="System\Text\RegularExpressions\Capture.cs" />
    <Compile Include="System\Text\RegularExpressions\CaptureCollection.cs" />
    <Compile Include="System\Text\RegularExpressions\CollectionDebuggerProxy.cs" />
    <Compile Include="System\Text\RegularExpressions\Group.cs" />
    <Compile Include="System\Text\RegularExpressions\GroupCollection.cs" />
    <Compile Include="System\Text\RegularExpressions\Match.cs" />
    <Compile Include="System\Text\RegularExpressions\MatchCollection.cs" />
    <Compile Include="System\Text\RegularExpressions\Reference.cs" />
    <Compile Include="System\Text\RegularExpressions\Regex.Cache.cs" />
    <Compile Include="System\Text\RegularExpressions\Regex.cs" />
    <Compile Include="System\Text\RegularExpressions\Regex.Match.cs" />
    <Compile Include="System\Text\RegularExpressions\Regex.Replace.cs" />
    <Compile Include="System\Text\RegularExpressions\Regex.Split.cs" />
    <Compile Include="System\Text\RegularExpressions\Regex.Timeout.cs" />
    <Compile Include="System\Text\RegularExpressions\RegexBoyerMoore.cs" />
    <Compile Include="System\Text\RegularExpressions\RegexCharClass.cs" />
    <Compile Include="System\Text\RegularExpressions\RegexCode.cs" />
    <Compile Include="System\Text\RegularExpressions\RegexCompilationInfo.cs" />
    <Compile Include="System\Text\RegularExpressions\RegexFCD.cs" />
    <Compile Include="System\Text\RegularExpressions\RegexInterpreter.cs" />
    <Compile Include="System\Text\RegularExpressions\RegexMatchTimeoutException.cs" />
    <Compile Include="System\Text\RegularExpressions\RegexNode.cs" />
    <Compile Include="System\Text\RegularExpressions\RegexOptions.cs" />
    <Compile Include="System\Text\RegularExpressions\RegexParseError.cs" />
    <Compile Include="System\Text\RegularExpressions\RegexParseException.cs" />
    <Compile Include="System\Text\RegularExpressions\RegexParser.cs" />
    <Compile Include="System\Text\RegularExpressions\RegexPrefix.cs" />
    <Compile Include="System\Text\RegularExpressions\RegexReplacement.cs" />
    <Compile Include="System\Text\RegularExpressions\RegexRunner.cs" />
    <Compile Include="System\Text\RegularExpressions\RegexRunnerFactory.cs" />
    <Compile Include="System\Text\RegularExpressions\RegexTree.cs" />
    <Compile Include="System\Text\RegularExpressions\RegexWriter.cs" />
    <!-- Common or Common-branched source files -->
    <Compile Include="$(CommonPath)\System\NotImplemented.cs">
      <Link>Common\System\NotImplemented.cs</Link>
    </Compile>
<<<<<<< HEAD
    <Compile Include="$(CommonPath)\CoreLib\System\Text\StringBuilderCache.cs">
      <Link>Common\System\Text\StringBuilderCache.cs</Link>
    </Compile>
=======
>>>>>>> 92cc2668
    <Compile Include="$(CommonPath)\CoreLib\System\Collections\Generic\ValueListBuilder.cs">
      <Link>Common\System\Collections\Generic\ValueListBuilder.cs</Link>
    </Compile>
    <Compile Include="$(CommonPath)\CoreLib\System\Text\ValueStringBuilder.cs">
      <Link>Common\System\Text\ValueStringBuilder.cs</Link>
    </Compile>
    <Compile Include="System\Text\ValueStringBuilder.Reverse.cs" />
  </ItemGroup>
  <!-- Files that enable compiled feature -->
  <ItemGroup Condition="'$(TargetGroup)' == 'netcoreapp'">
    <Compile Include="System\Text\RegularExpressions\CompiledRegexRunnerFactory.cs" />
    <Compile Include="System\Text\RegularExpressions\CompiledRegexRunner.cs" />
    <Compile Include="System\Text\RegularExpressions\RegexCompiler.cs" />
    <Compile Include="System\Text\RegularExpressions\RegexLWCGCompiler.cs" />
  </ItemGroup>
  <ItemGroup>
    <Reference Include="System.Buffers" />
    <Reference Include="System.Collections" />
    <Reference Include="System.Diagnostics.Debug" />
    <Reference Include="System.Diagnostics.Tools" />
    <Reference Include="System.Memory" />
    <Reference Include="System.Resources.ResourceManager" />
    <Reference Include="System.Runtime" />
    <Reference Include="System.Runtime.Extensions" />
    <Reference Include="System.Threading" />
  </ItemGroup>
  <!-- References required for compiled feature -->
  <ItemGroup Condition="'$(TargetGroup)' == 'netcoreapp' or '$(TargetGroup)' == 'netcoreappaot'">
    <Reference Include="System.Reflection.Emit.ILGeneration" />
    <Reference Include="System.Reflection.Emit.Lightweight" />
    <Reference Include="System.Reflection.Primitives" />
  </ItemGroup>
</Project><|MERGE_RESOLUTION|>--- conflicted
+++ resolved
@@ -1,4 +1,4 @@
-<Project Sdk="Microsoft.NET.Sdk">
+﻿<Project Sdk="Microsoft.NET.Sdk">
   <PropertyGroup>
     <ProjectGuid>{2C58640B-5BED-4E83-9554-CD2B9762643F}</ProjectGuid>
     <AssemblyName>System.Text.RegularExpressions</AssemblyName>
@@ -47,12 +47,6 @@
     <Compile Include="$(CommonPath)\System\NotImplemented.cs">
       <Link>Common\System\NotImplemented.cs</Link>
     </Compile>
-<<<<<<< HEAD
-    <Compile Include="$(CommonPath)\CoreLib\System\Text\StringBuilderCache.cs">
-      <Link>Common\System\Text\StringBuilderCache.cs</Link>
-    </Compile>
-=======
->>>>>>> 92cc2668
     <Compile Include="$(CommonPath)\CoreLib\System\Collections\Generic\ValueListBuilder.cs">
       <Link>Common\System\Collections\Generic\ValueListBuilder.cs</Link>
     </Compile>
