// Licensed to the .NET Foundation under one or more agreements.
// The .NET Foundation licenses this file to you under the MIT license.
// See the LICENSE file in the project root for more information.

using System.Runtime.InteropServices;
using System.Runtime.Serialization;

namespace System.ComponentModel
{
<<<<<<< HEAD
    /// <devdoc>
    ///    <para>The exception that is thrown for a Win32 error code.</para>
    /// </devdoc>
    [Serializable]
=======
    /// <summary>
    /// The exception that is thrown for a Win32 error code.
    /// </summary>
>>>>>>> c8e2d532
    public partial class Win32Exception : ExternalException, ISerializable
    {
        private const int E_FAIL = unchecked((int)0x80004005);

        /// <summary>
        /// Initializes a new instance of the <see cref='System.ComponentModel.Win32Exception'/> class with the last Win32 error 
        /// that occurred.
        /// </summary>
        public Win32Exception() : this(Marshal.GetLastWin32Error())
        {
        }

        /// <summary>
        /// Initializes a new instance of the <see cref='System.ComponentModel.Win32Exception'/> class with the specified error.
        /// </summary>
        public Win32Exception(int error) : this(error, GetErrorMessage(error))
        {
        }
        /// <summary>
        /// Initializes a new instance of the <see cref='System.ComponentModel.Win32Exception'/> class with the specified error and the 
        /// specified detailed description.
        /// </summary>
        public Win32Exception(int error, string message) : base(message)
        {
            NativeErrorCode = error;
        }

        /// <summary>
        /// Initializes a new instance of the Exception class with a specified error message.
        /// </summary>
        public Win32Exception(string message) : this(Marshal.GetLastWin32Error(), message)
        {
        }

        /// <summary>
        /// Initializes a new instance of the Exception class with a specified error message and a 
        /// reference to the inner exception that is the cause of this exception.
        /// </summary>
        public Win32Exception(string message, Exception innerException) : base(message, innerException)
        {
            NativeErrorCode = Marshal.GetLastWin32Error();
        }

        protected Win32Exception(SerializationInfo info, StreamingContext context) : base(info, context) { }

        /// <summary>
        /// Represents the Win32 error code associated with this exception. This field is read-only.
        /// </summary>
        public int NativeErrorCode { get; }
    }
}<|MERGE_RESOLUTION|>--- conflicted
+++ resolved
@@ -7,16 +7,9 @@
 
 namespace System.ComponentModel
 {
-<<<<<<< HEAD
-    /// <devdoc>
-    ///    <para>The exception that is thrown for a Win32 error code.</para>
-    /// </devdoc>
-    [Serializable]
-=======
     /// <summary>
     /// The exception that is thrown for a Win32 error code.
     /// </summary>
->>>>>>> c8e2d532
     public partial class Win32Exception : ExternalException, ISerializable
     {
         private const int E_FAIL = unchecked((int)0x80004005);
