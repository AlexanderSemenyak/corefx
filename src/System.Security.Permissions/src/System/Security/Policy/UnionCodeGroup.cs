﻿// Licensed to the .NET Foundation under one or more agreements.
// The .NET Foundation licenses this file to you under the MIT license.
// See the LICENSE file in the project root for more information.

namespace System.Security.Policy
{
<<<<<<< HEAD
    [Serializable]
=======
    [Obsolete("This type is obsolete. See http://go.microsoft.com/fwlink/?LinkID=155570 for more information.")]
>>>>>>> 79b3c40e
    public sealed partial class UnionCodeGroup : CodeGroup
    {
        public UnionCodeGroup(IMembershipCondition membershipCondition, PolicyStatement policy) : base(default(IMembershipCondition), default(PolicyStatement)) { }
        public override string MergeLogic { get { return null; } }
        public override CodeGroup Copy() { return default(CodeGroup); }
        public override PolicyStatement Resolve(Evidence evidence) { return default(PolicyStatement); }
        public override CodeGroup ResolveMatchingCodeGroups(Evidence evidence) { return default(CodeGroup); }
    }
}<|MERGE_RESOLUTION|>--- conflicted
+++ resolved
@@ -4,11 +4,7 @@
 
 namespace System.Security.Policy
 {
-<<<<<<< HEAD
-    [Serializable]
-=======
     [Obsolete("This type is obsolete. See http://go.microsoft.com/fwlink/?LinkID=155570 for more information.")]
->>>>>>> 79b3c40e
     public sealed partial class UnionCodeGroup : CodeGroup
     {
         public UnionCodeGroup(IMembershipCondition membershipCondition, PolicyStatement policy) : base(default(IMembershipCondition), default(PolicyStatement)) { }
