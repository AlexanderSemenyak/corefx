// Licensed to the .NET Foundation under one or more agreements.
// The .NET Foundation licenses this file to you under the MIT license.
// See the LICENSE file in the project root for more information.

using System.Collections.Generic;
using System.Text;
using Xunit;

namespace System.Text.Encodings.Tests
{
    public class EncodingMiscTests
    {
        public static IEnumerable<object[]> Encoding_TestData()
        {
            //                          CodePage   Name         BodyName      HeaderName    IsBrowserDisplay IsBrowserSave  IsMailNewsDisplay   IsMailNewsSave WindowsCodePage            
            yield return new object[] { 20127,    "us-ascii",   "us-ascii",   "us-ascii",   false,            false,          true,               true,           1252 };
            yield return new object[] { 28591,    "iso-8859-1", "iso-8859-1", "iso-8859-1", true,             true,           true,               true,           1252 };
            yield return new object[] { 65000,    "utf-7",      "utf-7",      "utf-7",      false,            false,          true,               true,           1200 };
            yield return new object[] { 65001,    "utf-8",      "utf-8",      "utf-8",      true,             true,           true,               true,           1200 };
            yield return new object[] { 1200,     "utf-16",     "utf-16",     "utf-16",     false,            true,           false,              false,          1200 };
            yield return new object[] { 1201,     "utf-16BE",   "utf-16BE",   "utf-16BE",   false,            false,          false,              false,          1200 };
            yield return new object[] { 12000,    "utf-32",     "utf-32",     "utf-32",     false,            false,          false,              false,          1200 };
            yield return new object[] { 12001,    "utf-32BE",   "utf-32BE",   "utf-32BE",   false,            false,          false,              false,          1200 };
        }

        public static IEnumerable<object[]> Normalization_TestData()
        {
            //                                          codepage isNormalized   IsNormalized(FormC)     IsNormalized(FormD)     IsNormalized(FormKC)    IsNormalized(FormKD)
            /* us-ascii   */ yield return new object[] { 20127,     false,          false,                      false,              false,                  false };
            /* iso-8859-1 */ yield return new object[] { 28591,     true,           true,                       false,              false,                  false };
            /* utf-7      */ yield return new object[] { 65000,     false,          false,                      false,              false,                  false };
            /* utf-8      */ yield return new object[] { 65001,     false,          false,                      false,              false,                  false };
            /* utf-16     */ yield return new object[] { 1200,      false,          false,                      false,              false,                  false };
            /* utf-16BE   */ yield return new object[] { 1201,      false,          false,                      false,              false,                  false };
            /* utf-32     */ yield return new object[] { 12000,     false,          false,                      false,              false,                  false };
            /* utf-32BE   */ yield return new object[] { 12001,     false,          false,                      false,              false,                  false };
        }

        [Fact]
        public static void DefaultEncodingTest()
        {
            Encoding enc = (Encoding) Encoding.Default.Clone();
            Assert.Equal(enc.WebName, Encoding.Default.WebName);
            Assert.Equal(enc.GetBytes("Some string"), Encoding.Default.GetBytes("Some string"));
        }

        [Fact]
        [SkipOnTargetFramework(TargetFrameworkMonikers.NetFramework | TargetFrameworkMonikers.Mono, "Full framework uses system ACP and not UTF8")]
        public static void DefaultEncodingBOMTest()
        {
            UTF8Encoding defaultEncoding = Encoding.Default as UTF8Encoding;
            Assert.True(defaultEncoding != null);
            Assert.Equal(0, defaultEncoding.GetPreamble().Length);
        }

        [Fact]
        public static void GetEncodingsTest()
        {
            EncodingInfo [] encodingList = Encoding.GetEncodings();
            foreach (var info in encodingList)
            {
                Encoding encoding = Encoding.GetEncoding(info.CodePage);
                Assert.Equal(encoding, info.GetEncoding());
#if !MONO // https://bugzilla.xamarin.com/show_bug.cgi?id=60202
                Assert.Equal(encoding.WebName, info.Name);
<<<<<<< HEAD
#endif
                Assert.False(String.IsNullOrEmpty(info.DisplayName));
=======
                Assert.False(string.IsNullOrEmpty(info.DisplayName));
>>>>>>> 92cc2668
            }
        }

        [Theory]
        [MemberData(nameof(Encoding_TestData))]
        public static void NormalizationTest(int codepage, string name, string bodyName, string headerName, bool isBrowserDisplay, 
                                            bool isBrowserSave, bool isMailNewsDisplay, bool isMailNewsSave, int windowsCodePage)
        {
            Encoding encoding = Encoding.GetEncoding(codepage);
            Assert.Equal(name, encoding.WebName);
            Assert.Equal(bodyName, encoding.BodyName);
            Assert.Equal(headerName, encoding.HeaderName);
            Assert.Equal(isBrowserDisplay, encoding.IsBrowserDisplay);
            Assert.Equal(isBrowserSave, encoding.IsBrowserSave);
            Assert.Equal(isMailNewsDisplay, encoding.IsMailNewsDisplay);
            Assert.Equal(isMailNewsSave, encoding.IsMailNewsSave);
            Assert.Equal(windowsCodePage, encoding.WindowsCodePage);
        }

        [Theory]
        [MemberData(nameof(Normalization_TestData))]
        public static void NormalizationTest(int codepage, bool normalized, bool normalizedC, bool normalizedD, bool normalizedKC, bool normalizedKD)
        {
            Encoding encoding = Encoding.GetEncoding(codepage);
            Assert.True(encoding.IsReadOnly);
            Assert.Equal(normalized,  encoding.IsAlwaysNormalized());
            Assert.Equal(normalizedC, encoding.IsAlwaysNormalized(NormalizationForm.FormC));
            Assert.Equal(normalizedD, encoding.IsAlwaysNormalized(NormalizationForm.FormD));
            Assert.Equal(normalizedKC, encoding.IsAlwaysNormalized(NormalizationForm.FormKC));
            Assert.Equal(normalizedKD, encoding.IsAlwaysNormalized(NormalizationForm.FormKD));
        }
    }
}<|MERGE_RESOLUTION|>--- conflicted
+++ resolved
@@ -1,4 +1,4 @@
-// Licensed to the .NET Foundation under one or more agreements.
+﻿// Licensed to the .NET Foundation under one or more agreements.
 // The .NET Foundation licenses this file to you under the MIT license.
 // See the LICENSE file in the project root for more information.
 
@@ -63,12 +63,8 @@
                 Assert.Equal(encoding, info.GetEncoding());
 #if !MONO // https://bugzilla.xamarin.com/show_bug.cgi?id=60202
                 Assert.Equal(encoding.WebName, info.Name);
-<<<<<<< HEAD
 #endif
-                Assert.False(String.IsNullOrEmpty(info.DisplayName));
-=======
                 Assert.False(string.IsNullOrEmpty(info.DisplayName));
->>>>>>> 92cc2668
             }
         }
 
