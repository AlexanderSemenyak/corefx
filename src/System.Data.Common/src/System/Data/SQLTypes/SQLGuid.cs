// Licensed to the .NET Foundation under one or more agreements.
// The .NET Foundation licenses this file to you under the MIT license.
// See the LICENSE file in the project root for more information.

using System.Data.Common;
using System.Xml;
using System.Xml.Schema;
using System.Xml.Serialization;

namespace System.Data.SqlTypes
{
    /// <summary>
    /// Represents a globally unique identifier to be stored in
    /// or retrieved from a database.
    /// </summary>
    [Serializable]
    [XmlSchemaProvider("GetXsdType")]
<<<<<<< HEAD
#if !MONO
    [System.Runtime.CompilerServices.TypeForwardedFrom("System.Data, Version=4.0.0.0, PublicKeyToken=b77a5c561934e089")]
#endif
=======
    [System.Runtime.CompilerServices.TypeForwardedFrom("System.Data, Version=4.0.0.0, Culture=neutral, PublicKeyToken=b77a5c561934e089")]
>>>>>>> cf4b4245
    public struct SqlGuid : INullable, IComparable, IXmlSerializable
    {
        private static readonly int s_sizeOfGuid = 16;

        // Comparison orders.
        private static readonly int[] s_rgiGuidOrder = new int[16]
        {10, 11, 12, 13, 14, 15, 8, 9, 6, 7, 4, 5, 0, 1, 2, 3};

        // NOTE: If any instance fields change, update SqlTypeWorkarounds type in System.Data.SqlClient.
        private byte[] m_value; // the SqlGuid is null if m_value is null

        // constructor
        // construct a SqlGuid.Null
        private SqlGuid(bool fNull)
        {
            m_value = null;
        }

        public SqlGuid(byte[] value)
        {
            if (value == null || value.Length != s_sizeOfGuid)
                throw new ArgumentException(SQLResource.InvalidArraySizeMessage);

            m_value = new byte[s_sizeOfGuid];
            value.CopyTo(m_value, 0);
        }

        internal SqlGuid(byte[] value, bool ignored)
        {
            if (value == null || value.Length != s_sizeOfGuid)
                throw new ArgumentException(SQLResource.InvalidArraySizeMessage);

            m_value = value;
        }

        public SqlGuid(string s)
        {
            m_value = (new Guid(s)).ToByteArray();
        }

        public SqlGuid(Guid g)
        {
            m_value = g.ToByteArray();
        }

        public SqlGuid(int a, short b, short c, byte d, byte e, byte f, byte g, byte h, byte i, byte j, byte k)
            : this(new Guid(a, b, c, d, e, f, g, h, i, j, k))
        {
        }


        // INullable
        public bool IsNull
        {
            get { return (m_value == null); }
        }

        // property: Value
        public Guid Value
        {
            get
            {
                if (IsNull)
                    throw new SqlNullValueException();
                else
                    return new Guid(m_value);
            }
        }

        // Implicit conversion from Guid to SqlGuid
        public static implicit operator SqlGuid(Guid x)
        {
            return new SqlGuid(x);
        }

        // Explicit conversion from SqlGuid to Guid. Throw exception if x is Null.
        public static explicit operator Guid(SqlGuid x)
        {
            return x.Value;
        }

        public byte[] ToByteArray()
        {
            byte[] ret = new byte[s_sizeOfGuid];
            m_value.CopyTo(ret, 0);
            return ret;
        }

        public override string ToString()
        {
            if (IsNull)
                return SQLResource.NullString;

            Guid g = new Guid(m_value);
            return g.ToString();
        }

        public static SqlGuid Parse(string s)
        {
            if (s == SQLResource.NullString)
                return SqlGuid.Null;
            else
                return new SqlGuid(s);
        }


        // Comparison operators
        private static EComparison Compare(SqlGuid x, SqlGuid y)
        {
            //Swap to the correct order to be compared
            for (int i = 0; i < s_sizeOfGuid; i++)
            {
                byte b1, b2;

                b1 = x.m_value[s_rgiGuidOrder[i]];
                b2 = y.m_value[s_rgiGuidOrder[i]];
                if (b1 != b2)
                    return (b1 < b2) ? EComparison.LT : EComparison.GT;
            }
            return EComparison.EQ;
        }



        // Implicit conversions

        // Explicit conversions

        // Explicit conversion from SqlString to SqlGuid
        public static explicit operator SqlGuid(SqlString x)
        {
            return x.IsNull ? Null : new SqlGuid(x.Value);
        }

        // Explicit conversion from SqlBinary to SqlGuid
        public static explicit operator SqlGuid(SqlBinary x)
        {
            return x.IsNull ? Null : new SqlGuid(x.Value);
        }

        // Overloading comparison operators
        public static SqlBoolean operator ==(SqlGuid x, SqlGuid y)
        {
            return (x.IsNull || y.IsNull) ? SqlBoolean.Null : new SqlBoolean(Compare(x, y) == EComparison.EQ);
        }

        public static SqlBoolean operator !=(SqlGuid x, SqlGuid y)
        {
            return !(x == y);
        }

        public static SqlBoolean operator <(SqlGuid x, SqlGuid y)
        {
            return (x.IsNull || y.IsNull) ? SqlBoolean.Null : new SqlBoolean(Compare(x, y) == EComparison.LT);
        }

        public static SqlBoolean operator >(SqlGuid x, SqlGuid y)
        {
            return (x.IsNull || y.IsNull) ? SqlBoolean.Null : new SqlBoolean(Compare(x, y) == EComparison.GT);
        }

        public static SqlBoolean operator <=(SqlGuid x, SqlGuid y)
        {
            if (x.IsNull || y.IsNull)
                return SqlBoolean.Null;

            EComparison cmp = Compare(x, y);
            return new SqlBoolean(cmp == EComparison.LT || cmp == EComparison.EQ);
        }

        public static SqlBoolean operator >=(SqlGuid x, SqlGuid y)
        {
            if (x.IsNull || y.IsNull)
                return SqlBoolean.Null;

            EComparison cmp = Compare(x, y);
            return new SqlBoolean(cmp == EComparison.GT || cmp == EComparison.EQ);
        }

        //--------------------------------------------------
        // Alternative methods for overloaded operators
        //--------------------------------------------------

        // Alternative method for operator ==
        public static SqlBoolean Equals(SqlGuid x, SqlGuid y)
        {
            return (x == y);
        }

        // Alternative method for operator !=
        public static SqlBoolean NotEquals(SqlGuid x, SqlGuid y)
        {
            return (x != y);
        }

        // Alternative method for operator <
        public static SqlBoolean LessThan(SqlGuid x, SqlGuid y)
        {
            return (x < y);
        }

        // Alternative method for operator >
        public static SqlBoolean GreaterThan(SqlGuid x, SqlGuid y)
        {
            return (x > y);
        }

        // Alternative method for operator <=
        public static SqlBoolean LessThanOrEqual(SqlGuid x, SqlGuid y)
        {
            return (x <= y);
        }

        // Alternative method for operator >=
        public static SqlBoolean GreaterThanOrEqual(SqlGuid x, SqlGuid y)
        {
            return (x >= y);
        }

        // Alternative method for conversions.

        public SqlString ToSqlString()
        {
            return (SqlString)this;
        }

        public SqlBinary ToSqlBinary()
        {
            return (SqlBinary)this;
        }


        // IComparable
        // Compares this object to another object, returning an integer that
        // indicates the relationship. 
        // Returns a value less than zero if this < object, zero if this = object, 
        // or a value greater than zero if this > object.
        // null is considered to be less than any instance.
        // If object is not of same type, this method throws an ArgumentException.
        public int CompareTo(object value)
        {
            if (value is SqlGuid)
            {
                SqlGuid i = (SqlGuid)value;

                return CompareTo(i);
            }
            throw ADP.WrongType(value.GetType(), typeof(SqlGuid));
        }

        public int CompareTo(SqlGuid value)
        {
            // If both Null, consider them equal.
            // Otherwise, Null is less than anything.
            if (IsNull)
                return value.IsNull ? 0 : -1;
            else if (value.IsNull)
                return 1;

            if (this < value) return -1;
            if (this > value) return 1;
            return 0;
        }

        // Compares this instance with a specified object
        public override bool Equals(object value)
        {
            if (!(value is SqlGuid))
            {
                return false;
            }

            SqlGuid i = (SqlGuid)value;

            if (i.IsNull || IsNull)
                return (i.IsNull && IsNull);
            else
                return (this == i).Value;
        }

        // For hashing purpose
        public override int GetHashCode()
        {
            return IsNull ? 0 : Value.GetHashCode();
        }

        XmlSchema IXmlSerializable.GetSchema() { return null; }

        void IXmlSerializable.ReadXml(XmlReader reader)
        {
            string isNull = reader.GetAttribute("nil", XmlSchema.InstanceNamespace);
            if (isNull != null && XmlConvert.ToBoolean(isNull))
            {
                // Read the next value.
                reader.ReadElementString();
                m_value = null;
            }
            else
            {
                m_value = new Guid(reader.ReadElementString()).ToByteArray();
            }
        }

        void IXmlSerializable.WriteXml(XmlWriter writer)
        {
            if (IsNull)
            {
                writer.WriteAttributeString("xsi", "nil", XmlSchema.InstanceNamespace, "true");
            }
            else
            {
                writer.WriteString(XmlConvert.ToString(new Guid(m_value)));
            }
        }

        public static XmlQualifiedName GetXsdType(XmlSchemaSet schemaSet)
        {
            return new XmlQualifiedName("string", XmlSchema.Namespace);
        }

        public static readonly SqlGuid Null = new SqlGuid(true);
    } // SqlGuid
} // namespace System.Data.SqlTypes
<|MERGE_RESOLUTION|>--- conflicted
+++ resolved
@@ -15,13 +15,9 @@
     /// </summary>
     [Serializable]
     [XmlSchemaProvider("GetXsdType")]
-<<<<<<< HEAD
 #if !MONO
-    [System.Runtime.CompilerServices.TypeForwardedFrom("System.Data, Version=4.0.0.0, PublicKeyToken=b77a5c561934e089")]
+    [System.Runtime.CompilerServices.TypeForwardedFrom("System.Data, Version=4.0.0.0, Culture=neutral, PublicKeyToken=b77a5c561934e089")]
 #endif
-=======
-    [System.Runtime.CompilerServices.TypeForwardedFrom("System.Data, Version=4.0.0.0, Culture=neutral, PublicKeyToken=b77a5c561934e089")]
->>>>>>> cf4b4245
     public struct SqlGuid : INullable, IComparable, IXmlSerializable
     {
         private static readonly int s_sizeOfGuid = 16;
