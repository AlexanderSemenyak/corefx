--- conflicted
+++ resolved
@@ -44,14 +44,10 @@
 #elif HAVE_SENDFILE_6
 #include <sys/uio.h>
 #endif
-<<<<<<< HEAD
 #if !HAVE_IN_PKTINFO
 #include <net/if.h>
 #include <ifaddrs.h>
 #endif
-=======
-#include <fcntl.h>
->>>>>>> a898acb7
 
 #if HAVE_KQUEUE
 #if KEVENT_HAS_VOID_UDATA
