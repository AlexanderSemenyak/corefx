// Licensed to the .NET Foundation under one or more agreements.
// The .NET Foundation licenses this file to you under the MIT license.
// See the LICENSE file in the project root for more information.

using System.Diagnostics;
using System.Net.Http;
using System.Runtime.Serialization;
using System.Threading.Tasks;

namespace System.Net
{
    [Serializable]
<<<<<<< HEAD
=======
    [System.Runtime.CompilerServices.TypeForwardedFrom("System, Version=4.0.0.0, Culture=neutral, PublicKeyToken=b77a5c561934e089")]
>>>>>>> 2d2ecd2d
    public partial class WebException : InvalidOperationException, ISerializable
    {
        private const WebExceptionStatus DefaultStatus = WebExceptionStatus.UnknownError;

        private WebExceptionStatus _status = DefaultStatus;
        private WebResponse _response = null;

        public WebException()
        {
        }

        public WebException(string message) :
            base(message)
        {
        }

        public WebException(string message, Exception innerException) :
            this(message, innerException, DefaultStatus, null)
        {
        }

        public WebException(string message, WebExceptionStatus status) :
            this(message, null, status, null)
        {
        }

        public WebException(string message,
                            Exception innerException,
                            WebExceptionStatus status,
                            WebResponse response) :
            base(message, innerException)
        {
            _status = status;
            _response = response;

            if (innerException != null)
            {
                HResult = innerException.HResult;
            }
        }

        protected WebException(SerializationInfo serializationInfo, StreamingContext streamingContext) 
            : base(serializationInfo, streamingContext)
        {
        }

        public WebExceptionStatus Status
        {
            get
            {
                return _status;
            }
        }

        public WebResponse Response
        {
            get
            {
                return _response;
            }
        }

        void ISerializable.GetObjectData(SerializationInfo serializationInfo, StreamingContext streamingContext)
        {
            base.GetObjectData(serializationInfo, streamingContext);
        }

        public override void GetObjectData(SerializationInfo serializationInfo, StreamingContext streamingContext)
        {
            base.GetObjectData(serializationInfo, streamingContext);
        }

        internal static Exception CreateCompatibleException(Exception exception)
        {
            Debug.Assert(exception != null);
            if (exception is HttpRequestException)
            {
                Exception inner = exception.InnerException;
                string message = inner != null ?
                    string.Format("{0} {1}", exception.Message, inner.Message) :
                    exception.Message;

                return new WebException(
                    message,
                    exception,
                    GetStatusFromException(exception as HttpRequestException),
                    null);
            }
            else if (exception is TaskCanceledException)
            {
                return new WebException(
                    SR.net_webstatus_Timeout,
                    null,
                    WebExceptionStatus.Timeout,
                    null);
            }

            return exception;
        }
    }
}<|MERGE_RESOLUTION|>--- conflicted
+++ resolved
@@ -10,10 +10,9 @@
 namespace System.Net
 {
     [Serializable]
-<<<<<<< HEAD
-=======
+#if !MONO
     [System.Runtime.CompilerServices.TypeForwardedFrom("System, Version=4.0.0.0, Culture=neutral, PublicKeyToken=b77a5c561934e089")]
->>>>>>> 2d2ecd2d
+#endif
     public partial class WebException : InvalidOperationException, ISerializable
     {
         private const WebExceptionStatus DefaultStatus = WebExceptionStatus.UnknownError;
