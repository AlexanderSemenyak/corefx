--- conflicted
+++ resolved
@@ -17,14 +17,10 @@
   <PropertyGroup Condition="'$(Configuration)|$(Platform)' == 'Windows_Release|AnyCPU'" />
   <PropertyGroup Condition="'$(Configuration)|$(Platform)' == 'net463_Debug|AnyCPU'" />
   <PropertyGroup Condition="'$(Configuration)|$(Platform)' == 'net463_Release|AnyCPU'" />
-<<<<<<< HEAD
-  <ItemGroup Condition="'$(TargetGroup)' == 'netstandard'">
-=======
   <ItemGroup>
     <Compile Include="FxCopBaseline.cs" />
   </ItemGroup>
-  <ItemGroup Condition="'$(TargetGroup)' != 'net463'">
->>>>>>> 05ae65fd
+  <ItemGroup Condition="'$(TargetGroup)' == 'netstandard'">
     <Compile Include="System\Net\AuthenticationManager.cs" />
     <Compile Include="System\Net\Authorization.cs" />
     <Compile Include="System\Net\FileWebRequest.cs" />
@@ -126,7 +122,6 @@
     <TargetingPackReference Include="System" />
   </ItemGroup>
   <ItemGroup>
-<<<<<<< HEAD
     <Reference Include="System.Runtime" />
     <Reference Include="System.Resources.ResourceManager" />
     <Reference Include="System.Runtime.Extensions" />
@@ -150,9 +145,6 @@
     <Reference Include="System.Threading.Thread" />
     <Reference Include="System.Security.Claims" />
     <Reference Include="Microsoft.Win32.Primitives" />
-=======
-    <None Include="project.json" />
->>>>>>> 05ae65fd
   </ItemGroup>
   <Import Project="$([MSBuild]::GetDirectoryNameOfFileAbove($(MSBuildThisFileDirectory), dir.targets))\dir.targets" />
 </Project>