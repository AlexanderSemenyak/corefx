// Licensed to the .NET Foundation under one or more agreements.
// The .NET Foundation licenses this file to you under the MIT license.
// See the LICENSE file in the project root for more information.

using System.Runtime.Serialization;

namespace System.IO
{
    /// <devdoc>
    ///    The exception that is thrown when the internal buffer overflows.
    /// </devdoc>
    [Serializable]
<<<<<<< HEAD
=======
    [System.Runtime.CompilerServices.TypeForwardedFrom("System, Version=4.0.0.0, Culture=neutral, PublicKeyToken=b77a5c561934e089")]
>>>>>>> 2d2ecd2d
    public class InternalBufferOverflowException : SystemException
    {
        /// <devdoc>
        ///    Initializes a new default instance of the <see cref='System.IO.InternalBufferOverflowException'/> class.
        /// </devdoc>
        public InternalBufferOverflowException() : base()
        {
            HResult = HResults.InternalBufferOverflow;
        }

        /// <devdoc>
        ///    Initializes a new instance of the <see cref='System.IO.InternalBufferOverflowException'/> class with the error message to be displayed specified.
        /// </devdoc>
        public InternalBufferOverflowException(string message) : base(message)
        {
            HResult = HResults.InternalBufferOverflow;
        }

        /// <devdoc>
        ///    Initializes a new instance of the <see cref='System.IO.InternalBufferOverflowException'/>
        ///    class with the message to be displayed and the generated inner exception specified.
        /// </devdoc>
        public InternalBufferOverflowException(string message, Exception inner) : base(message, inner)
        {
            HResult = HResults.InternalBufferOverflow;
        }

        protected InternalBufferOverflowException(SerializationInfo info, StreamingContext context)
            : base(info, context)
        {
        }
    }
}<|MERGE_RESOLUTION|>--- conflicted
+++ resolved
@@ -10,10 +10,9 @@
     ///    The exception that is thrown when the internal buffer overflows.
     /// </devdoc>
     [Serializable]
-<<<<<<< HEAD
-=======
+#if !MONO
     [System.Runtime.CompilerServices.TypeForwardedFrom("System, Version=4.0.0.0, Culture=neutral, PublicKeyToken=b77a5c561934e089")]
->>>>>>> 2d2ecd2d
+#endif
     public class InternalBufferOverflowException : SystemException
     {
         /// <devdoc>
