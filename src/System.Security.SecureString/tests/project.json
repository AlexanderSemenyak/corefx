--- conflicted
+++ resolved
@@ -1,25 +1,14 @@
 {
   "dependencies": {
-<<<<<<< HEAD
-    "Microsoft.NETCore.Platforms": "1.0.2-beta-24512-01",
-    "System.Runtime": "4.3.0-beta-24512-01",
-=======
     "Microsoft.NETCore.Platforms": "4.3.0-beta-devapi-24512-01",
     "System.Runtime": "4.3.0-beta-devapi-24512-01",
->>>>>>> 5f43b863
     "test-runtime": {
       "target": "project",
       "exclude": "compile"
     },
-<<<<<<< HEAD
-    "Microsoft.xunit.netcore.extensions": "1.0.0-prerelease-00807-03",
-    "Microsoft.DotNet.BuildTools.TestSuite": "1.0.0-prerelease-00807-03",
-    "Microsoft.DotNet.xunit.performance": "1.0.0-alpha-build0040"
-=======
     "Microsoft.xunit.netcore.extensions": "1.0.0-prerelease-00731-01",
     "Microsoft.DotNet.BuildTools.TestSuite": "1.0.0-prerelease-00731-01",
     "Microsoft.DotNet.xunit.performance": "1.0.0-alpha-build0039"
->>>>>>> 5f43b863
   },
   "frameworks": {
     "netstandard1.3": {}
