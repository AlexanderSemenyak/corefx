--- conflicted
+++ resolved
@@ -14,10 +14,9 @@
 namespace System.Configuration
 {
     [Serializable]
-<<<<<<< HEAD
-=======
+#if !MONO
     [System.Runtime.CompilerServices.TypeForwardedFrom("System.Configuration, Version=4.0.0.0, Culture=neutral, PublicKeyToken=b03f5f7f11d50a3a")]
->>>>>>> 2d2ecd2d
+#endif
     public class ConfigurationErrorsException : ConfigurationException
     {
         // Constants
