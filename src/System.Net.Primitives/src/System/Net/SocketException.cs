--- conflicted
+++ resolved
@@ -9,10 +9,9 @@
 {
     /// <summary>Provides socket exceptions to the application.</summary>
     [Serializable]
-<<<<<<< HEAD
-=======
+#if !MONO
     [System.Runtime.CompilerServices.TypeForwardedFrom("System, Version=4.0.0.0, Culture=neutral, PublicKeyToken=b77a5c561934e089")]
->>>>>>> 2d2ecd2d
+#endif
     public partial class SocketException : Win32Exception
     {
         /// <summary>The SocketError or Int32 specified when constructing the exception.</summary>
