// Licensed to the .NET Foundation under one or more agreements.
// The .NET Foundation licenses this file to you under the MIT license.
// See the LICENSE file in the project root for more information.

using System.Collections;
using System.Collections.Generic;

namespace System.Net
{
    // CookieCollection
    //
    // A list of cookies maintained in Sorted order. Only one cookie with matching Name/Domain/Path
    [Serializable]
<<<<<<< HEAD
#if !MONO
    [System.Runtime.CompilerServices.TypeForwardedFrom("System, Version=4.0.0.0, PublicKeyToken=b77a5c561934e089")]
#endif
=======
    [System.Runtime.CompilerServices.TypeForwardedFrom("System, Version=4.0.0.0, Culture=neutral, PublicKeyToken=b77a5c561934e089")]
>>>>>>> cf4b4245
    public class CookieCollection : ICollection
    {
        internal enum Stamp
        {
            Check = 0,
            Set = 1,
            SetToUnused = 2,
            SetToMaxUsed = 3,
        }

        private readonly ArrayList m_list = new ArrayList();

        private DateTime m_timeStamp = DateTime.MinValue; // Do not rename (binary serialization)
        private bool m_has_other_versions; // Do not rename (binary serialization)

        public CookieCollection()
        {
        }

        public Cookie this[int index]
        {
            get
            {
                if (index < 0 || index >= m_list.Count)
                {
                    throw new ArgumentOutOfRangeException(nameof(index));
                }
                return m_list[index] as Cookie;
            }
        }

        public Cookie this[string name]
        {
            get
            {
                foreach (Cookie c in m_list)
                {
                    if (string.Equals(c.Name, name, StringComparison.OrdinalIgnoreCase))
                    {
                        return c;
                    }
                }
                return null;
            }
        }

        public void Add(Cookie cookie)
        {
            if (cookie == null)
            {
                throw new ArgumentNullException(nameof(cookie));
            }
            int idx = IndexOf(cookie);
            if (idx == -1)
            {
                m_list.Add(cookie);
            }
            else
            {
                m_list[idx] = cookie;
            }
        }

        public void Add(CookieCollection cookies)
        {
            if (cookies == null)
            {
                throw new ArgumentNullException(nameof(cookies));
            }
            foreach (Cookie cookie in cookies.m_list)
            {
                Add(cookie);
            }
        }

        public bool IsReadOnly
        {
            get
            {
                return false;
            }
        }

        public int Count
        {
            get
            {
                return m_list.Count;
            }
        }

        public bool IsSynchronized
        {
            get
            {
                return false;
            }
        }

        public object SyncRoot
        {
            get
            {
                return this;
            }
        }

        public void CopyTo(Array array, int index)
        {
            ((ICollection)m_list).CopyTo(array, index);
        }

        public void CopyTo(Cookie[] array, int index)
        {
            m_list.CopyTo(array, index);
        }

        internal DateTime TimeStamp(Stamp how)
        {
            switch (how)
            {
                case Stamp.Set:
                    m_timeStamp = DateTime.Now;
                    break;
                case Stamp.SetToMaxUsed:
                    m_timeStamp = DateTime.MaxValue;
                    break;
                case Stamp.SetToUnused:
                    m_timeStamp = DateTime.MinValue;
                    break;
                case Stamp.Check:
                default:
                    break;
            }
            return m_timeStamp;
        }


        // This is for internal cookie container usage.
        // For others not that _hasOtherVersions gets changed ONLY in InternalAdd
        internal bool IsOtherVersionSeen
        {
            get
            {
                return m_has_other_versions;
            }
        }

        // If isStrict == false, assumes that incoming cookie is unique.
        // If isStrict == true, replace the cookie if found same with newest Variant.
        // Returns 1 if added, 0 if replaced or rejected.
        internal int InternalAdd(Cookie cookie, bool isStrict)
        {
            int ret = 1;
            if (isStrict)
            {
                int idx = 0;
                foreach (Cookie c in m_list)
                {
                    if (CookieComparer.Compare(cookie, c) == 0)
                    {
                        ret = 0; // Will replace or reject

                        // Cookie2 spec requires that new Variant cookie overwrite the old one.
                        if (c.Variant <= cookie.Variant)
                        {
                            m_list[idx] = cookie;
                        }
                        break;
                    }
                    ++idx;
                }
                if (idx == m_list.Count)
                {
                    m_list.Add(cookie);
                }
            }
            else
            {
                m_list.Add(cookie);
            }
            if (cookie.Version != Cookie.MaxSupportedVersion)
            {
                m_has_other_versions = true;
            }
            return ret;
        }

        internal int IndexOf(Cookie cookie)
        {
            int idx = 0;
            foreach (Cookie c in m_list)
            {
                if (CookieComparer.Compare(cookie, c) == 0)
                {
                    return idx;
                }
                ++idx;
            }
            return -1;
        }

        internal void RemoveAt(int idx)
        {
            m_list.RemoveAt(idx);
        }

        public IEnumerator GetEnumerator()
        {
            return m_list.GetEnumerator();
        }

#if DEBUG
        internal void Dump()
        {
            if (NetEventSource.IsEnabled)
            {
                if (NetEventSource.IsEnabled) NetEventSource.Enter(this);
                foreach (Cookie cookie in this)
                {
                    cookie.Dump();
                }
            }
        }
#endif
    }
}<|MERGE_RESOLUTION|>--- conflicted
+++ resolved
@@ -11,13 +11,9 @@
     //
     // A list of cookies maintained in Sorted order. Only one cookie with matching Name/Domain/Path
     [Serializable]
-<<<<<<< HEAD
 #if !MONO
-    [System.Runtime.CompilerServices.TypeForwardedFrom("System, Version=4.0.0.0, PublicKeyToken=b77a5c561934e089")]
+    [System.Runtime.CompilerServices.TypeForwardedFrom("System, Version=4.0.0.0, Culture=neutral, PublicKeyToken=b77a5c561934e089")]
 #endif
-=======
-    [System.Runtime.CompilerServices.TypeForwardedFrom("System, Version=4.0.0.0, Culture=neutral, PublicKeyToken=b77a5c561934e089")]
->>>>>>> cf4b4245
     public class CookieCollection : ICollection
     {
         internal enum Stamp
