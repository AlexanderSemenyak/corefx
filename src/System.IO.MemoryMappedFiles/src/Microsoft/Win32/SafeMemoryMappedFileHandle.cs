// Copyright (c) Microsoft. All rights reserved.
// Licensed under the MIT license. See LICENSE file in the project root for full license information.

using System;
using System.Runtime.InteropServices;
using System.Security;

namespace Microsoft.Win32.SafeHandles
{
    [SecurityCritical]
    public sealed partial class SafeMemoryMappedFileHandle : SafeHandle
    {
        internal SafeMemoryMappedFileHandle()
            : base(new IntPtr(DefaultInvalidHandleValue), true)
        {
        }

        internal SafeMemoryMappedFileHandle(IntPtr handle, bool ownsHandle)
            : base(new IntPtr(DefaultInvalidHandleValue), ownsHandle)
        {
<<<<<<< HEAD
            [SecurityCritical]
            get
            {
                return handle == IntPtr.Zero || handle == new IntPtr(-1);
            }
=======
            SetHandle(handle);
>>>>>>> d0ff7a48
        }
    }
}<|MERGE_RESOLUTION|>--- conflicted
+++ resolved
@@ -18,15 +18,7 @@
         internal SafeMemoryMappedFileHandle(IntPtr handle, bool ownsHandle)
             : base(new IntPtr(DefaultInvalidHandleValue), ownsHandle)
         {
-<<<<<<< HEAD
-            [SecurityCritical]
-            get
-            {
-                return handle == IntPtr.Zero || handle == new IntPtr(-1);
-            }
-=======
             SetHandle(handle);
->>>>>>> d0ff7a48
         }
     }
 }