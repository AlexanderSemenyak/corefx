--- conflicted
+++ resolved
@@ -14,12 +14,8 @@
     [StructLayout(LayoutKind.Sequential)]
 #if !MONO
     [TypeForwardedFrom("mscorlib, Version=4.0.0.0, Culture=neutral, PublicKeyToken=b77a5c561934e089")]
-<<<<<<< HEAD
 #endif
-    public struct UInt64 : IComparable, IConvertible, IFormattable, IComparable<UInt64>, IEquatable<UInt64>, ISpanFormattable
-=======
     public readonly struct UInt64 : IComparable, IConvertible, IFormattable, IComparable<ulong>, IEquatable<ulong>, ISpanFormattable
->>>>>>> 92cc2668
     {
         private readonly ulong m_value; // Do not rename (binary serialization)
 
