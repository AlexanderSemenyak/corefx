// Licensed to the .NET Foundation under one or more agreements.
// The .NET Foundation licenses this file to you under the MIT license.
// See the LICENSE file in the project root for more information.

using System.Diagnostics;
using System.Runtime.CompilerServices;
using System.Runtime.Serialization;
using System.Threading;

namespace System.Collections.Generic
{
    /// <summary>
    /// Used internally to control behavior of insertion into a <see cref="Dictionary{TKey, TValue}"/>.
    /// </summary>
    internal enum InsertionBehavior : byte
    {
        /// <summary>
        /// The default insertion behavior.
        /// </summary>
        None = 0,

        /// <summary>
        /// Specifies that an existing entry with the same key should be overwritten if encountered.
        /// </summary>
        OverwriteExisting = 1,

        /// <summary>
        /// Specifies that if an existing entry with the same key is encountered, an exception should be thrown.
        /// </summary>
        ThrowOnExisting = 2
    }

    [DebuggerTypeProxy(typeof(IDictionaryDebugView<,>))]
    [DebuggerDisplay("Count = {Count}")]
    [Serializable]
<<<<<<< HEAD
#if !MONO
    [System.Runtime.CompilerServices.TypeForwardedFrom("mscorlib, Version=4.0.0.0, Culture=neutral, PublicKeyToken=b77a5c561934e089")]
#endif
=======
    [TypeForwardedFrom("mscorlib, Version=4.0.0.0, Culture=neutral, PublicKeyToken=b77a5c561934e089")]
>>>>>>> 79b3c40e
    public class Dictionary<TKey, TValue> : IDictionary<TKey, TValue>, IDictionary, IReadOnlyDictionary<TKey, TValue>, ISerializable, IDeserializationCallback
    {
        private struct Entry
        {
            public int hashCode;    // Lower 31 bits of hash code, -1 if unused
            public int next;        // Index of next entry, -1 if last
            public TKey key;           // Key of entry
            public TValue value;         // Value of entry
        }

        private int[] _buckets;
        private Entry[] _entries;
        private int _count;
        private int _freeList;
        private int _freeCount;
        private int _version;
        private IEqualityComparer<TKey> _comparer;
        private KeyCollection _keys;
        private ValueCollection _values;
        private object _syncRoot;

        // constants for serialization
        private const string VersionName = "Version"; // Do not rename (binary serialization)
        private const string HashSizeName = "HashSize"; // Do not rename (binary serialization). Must save buckets.Length
        private const string KeyValuePairsName = "KeyValuePairs"; // Do not rename (binary serialization)
        private const string ComparerName = "Comparer"; // Do not rename (binary serialization)

        public Dictionary() : this(0, null) { }

        public Dictionary(int capacity) : this(capacity, null) { }

        public Dictionary(IEqualityComparer<TKey> comparer) : this(0, comparer) { }

        public Dictionary(int capacity, IEqualityComparer<TKey> comparer)
        {
            if (capacity < 0) ThrowHelper.ThrowArgumentOutOfRangeException(ExceptionArgument.capacity);
            if (capacity > 0) Initialize(capacity);
<<<<<<< HEAD
            _comparer = comparer ?? EqualityComparer<TKey>.Default;
#if !MONO
            if (_comparer == EqualityComparer<string>.Default)
=======
            if (comparer != EqualityComparer<TKey>.Default)
            {
                _comparer = comparer;
            }

            if (typeof(TKey) == typeof(string) && _comparer == null)
>>>>>>> 79b3c40e
            {
                // To start, move off default comparer for string which is randomised
                _comparer = (IEqualityComparer<TKey>)NonRandomizedStringEqualityComparer.Default;
            }
#endif
        }

        public Dictionary(IDictionary<TKey, TValue> dictionary) : this(dictionary, null) { }

        public Dictionary(IDictionary<TKey, TValue> dictionary, IEqualityComparer<TKey> comparer) :
            this(dictionary != null ? dictionary.Count : 0, comparer)
        {
            if (dictionary == null)
            {
                ThrowHelper.ThrowArgumentNullException(ExceptionArgument.dictionary);
            }

            // It is likely that the passed-in dictionary is Dictionary<TKey,TValue>. When this is the case,
            // avoid the enumerator allocation and overhead by looping through the entries array directly.
            // We only do this when dictionary is Dictionary<TKey,TValue> and not a subclass, to maintain
            // back-compat with subclasses that may have overridden the enumerator behavior.
            if (dictionary.GetType() == typeof(Dictionary<TKey, TValue>))
            {
                Dictionary<TKey, TValue> d = (Dictionary<TKey, TValue>)dictionary;
                int count = d._count;
                Entry[] entries = d._entries;
                for (int i = 0; i < count; i++)
                {
                    if (entries[i].hashCode >= 0)
                    {
                        Add(entries[i].key, entries[i].value);
                    }
                }
                return;
            }

            foreach (KeyValuePair<TKey, TValue> pair in dictionary)
            {
                Add(pair.Key, pair.Value);
            }
        }

        public Dictionary(IEnumerable<KeyValuePair<TKey, TValue>> collection) : this(collection, null) { }

        public Dictionary(IEnumerable<KeyValuePair<TKey, TValue>> collection, IEqualityComparer<TKey> comparer) :
            this((collection as ICollection<KeyValuePair<TKey, TValue>>)?.Count ?? 0, comparer)
        {
            if (collection == null)
            {
                ThrowHelper.ThrowArgumentNullException(ExceptionArgument.collection);
            }

            foreach (KeyValuePair<TKey, TValue> pair in collection)
            {
                Add(pair.Key, pair.Value);
            }
        }

        protected Dictionary(SerializationInfo info, StreamingContext context)
        {
            // We can't do anything with the keys and values until the entire graph has been deserialized
            // and we have a resonable estimate that GetHashCode is not going to fail.  For the time being,
            // we'll just cache this.  The graph is not valid until OnDeserialization has been called.
            HashHelpers.SerializationInfoTable.Add(this, info);
        }

        public IEqualityComparer<TKey> Comparer
        {
            get
            {
                return (_comparer == null || _comparer is NonRandomizedStringEqualityComparer) ? EqualityComparer<TKey>.Default : _comparer;
            }
        }

        public int Count
        {
            get { return _count - _freeCount; }
        }

        public KeyCollection Keys
        {
            get
            {
                if (_keys == null) _keys = new KeyCollection(this);
                return _keys;
            }
        }

        ICollection<TKey> IDictionary<TKey, TValue>.Keys
        {
            get
            {
                if (_keys == null) _keys = new KeyCollection(this);
                return _keys;
            }
        }

        IEnumerable<TKey> IReadOnlyDictionary<TKey, TValue>.Keys
        {
            get
            {
                if (_keys == null) _keys = new KeyCollection(this);
                return _keys;
            }
        }

        public ValueCollection Values
        {
            get
            {
                if (_values == null) _values = new ValueCollection(this);
                return _values;
            }
        }

        ICollection<TValue> IDictionary<TKey, TValue>.Values
        {
            get
            {
                if (_values == null) _values = new ValueCollection(this);
                return _values;
            }
        }

        IEnumerable<TValue> IReadOnlyDictionary<TKey, TValue>.Values
        {
            get
            {
                if (_values == null) _values = new ValueCollection(this);
                return _values;
            }
        }

        public TValue this[TKey key]
        {
            get
            {
                int i = FindEntry(key);
                if (i >= 0) return _entries[i].value;
                ThrowHelper.ThrowKeyNotFoundException(key);
                return default;
            }
            set
            {
                bool modified = TryInsert(key, value, InsertionBehavior.OverwriteExisting);
#if !MONO
                Debug.Assert(modified);
#endif
            }
        }

        public void Add(TKey key, TValue value)
        {
            bool modified = TryInsert(key, value, InsertionBehavior.ThrowOnExisting);
#if !MONO
            Debug.Assert(modified); // If there was an existing key and the Add failed, an exception will already have been thrown.
#endif
        }

        void ICollection<KeyValuePair<TKey, TValue>>.Add(KeyValuePair<TKey, TValue> keyValuePair)
            => Add(keyValuePair.Key, keyValuePair.Value);

        bool ICollection<KeyValuePair<TKey, TValue>>.Contains(KeyValuePair<TKey, TValue> keyValuePair)
        {
            int i = FindEntry(keyValuePair.Key);
            if (i >= 0 && EqualityComparer<TValue>.Default.Equals(_entries[i].value, keyValuePair.Value))
            {
                return true;
            }
            return false;
        }

        bool ICollection<KeyValuePair<TKey, TValue>>.Remove(KeyValuePair<TKey, TValue> keyValuePair)
        {
            int i = FindEntry(keyValuePair.Key);
            if (i >= 0 && EqualityComparer<TValue>.Default.Equals(_entries[i].value, keyValuePair.Value))
            {
                Remove(keyValuePair.Key);
                return true;
            }
            return false;
        }

        public void Clear()
        {
            int count = _count;
            if (count > 0)
            {
                Array.Clear(_buckets, 0, _buckets.Length);

                _count = 0;
                _freeList = -1;
                _freeCount = 0;
                Array.Clear(_entries, 0, count);
            }
            _version++;
        }

        public bool ContainsKey(TKey key)
            => FindEntry(key) >= 0;

        public bool ContainsValue(TValue value)
        {
            Entry[] entries = _entries;
            if (value == null)
            {
                for (int i = 0; i < _count; i++)
                {
                    if (entries[i].hashCode >= 0 && entries[i].value == null) return true;
                }
            }
            else
            {
                if (default(TValue) != null)
                {
                    // ValueType: Devirtualize with EqualityComparer<TValue>.Default intrinsic
                    for (int i = 0; i < _count; i++)
                    {
                        if (entries[i].hashCode >= 0 && EqualityComparer<TValue>.Default.Equals(entries[i].value, value)) return true;
                    }
                }
                else
                {
                    // Object type: Shared Generic, EqualityComparer<TValue>.Default won't devirtualize
                    // https://github.com/dotnet/coreclr/issues/17273
                    // So cache in a local rather than get EqualityComparer per loop iteration
                    EqualityComparer<TValue> defaultComparer = EqualityComparer<TValue>.Default;
                    for (int i = 0; i < _count; i++)
                    {
                        if (entries[i].hashCode >= 0 && defaultComparer.Equals(entries[i].value, value)) return true;
                    }
                }
            }
            return false;
        }

        private void CopyTo(KeyValuePair<TKey, TValue>[] array, int index)
        {
            if (array == null)
            {
                ThrowHelper.ThrowArgumentNullException(ExceptionArgument.array);
            }

            if ((uint)index > (uint)array.Length)
            {
                ThrowHelper.ThrowIndexArgumentOutOfRange_NeedNonNegNumException();
            }

            if (array.Length - index < Count)
            {
                ThrowHelper.ThrowArgumentException(ExceptionResource.Arg_ArrayPlusOffTooSmall);
            }

            int count = _count;
            Entry[] entries = _entries;
            for (int i = 0; i < count; i++)
            {
                if (entries[i].hashCode >= 0)
                {
                    array[index + i] = new KeyValuePair<TKey, TValue>(entries[i].key, entries[i].value);
                }
            }
        }

        public Enumerator GetEnumerator()
            => new Enumerator(this, Enumerator.KeyValuePair);

        IEnumerator<KeyValuePair<TKey, TValue>> IEnumerable<KeyValuePair<TKey, TValue>>.GetEnumerator()
            => new Enumerator(this, Enumerator.KeyValuePair);

        public virtual void GetObjectData(SerializationInfo info, StreamingContext context)
        {
            if (info == null)
            {
                ThrowHelper.ThrowArgumentNullException(ExceptionArgument.info);
            }

            info.AddValue(VersionName, _version);
            info.AddValue(ComparerName, _comparer ?? EqualityComparer<TKey>.Default, typeof(IEqualityComparer<TKey>));
            info.AddValue(HashSizeName, _buckets == null ? 0 : _buckets.Length); // This is the length of the bucket array

            if (_buckets != null)
            {
                var array = new KeyValuePair<TKey, TValue>[Count];
                CopyTo(array, 0);
                info.AddValue(KeyValuePairsName, array, typeof(KeyValuePair<TKey, TValue>[]));
            }
        }

        private int FindEntry(TKey key)
        {
            if (key == null)
            {
                ThrowHelper.ThrowArgumentNullException(ExceptionArgument.key);
            }

            int i = -1;
            int[] buckets = _buckets;
            Entry[] entries = _entries;
            int collisionCount = 0;
            if (buckets != null)
            {
                IEqualityComparer<TKey> comparer = _comparer;
                if (comparer == null)
                {
                    int hashCode = key.GetHashCode() & 0x7FFFFFFF;
                    // Value in _buckets is 1-based
                    i = buckets[hashCode % buckets.Length] - 1;
                    if (default(TKey) != null)
                    {
                        // ValueType: Devirtualize with EqualityComparer<TValue>.Default intrinsic
                        do
                        {
                            // Should be a while loop https://github.com/dotnet/coreclr/issues/15476
                            // Test in if to drop range check for following array access
                            if ((uint)i >= (uint)entries.Length || (entries[i].hashCode == hashCode && EqualityComparer<TKey>.Default.Equals(entries[i].key, key)))
                            {
                                break;
                            }

                            i = entries[i].next;
                            if (collisionCount >= entries.Length)
                            {
                                // The chain of entries forms a loop; which means a concurrent update has happened.
                                // Break out of the loop and throw, rather than looping forever.
                                ThrowHelper.ThrowInvalidOperationException_ConcurrentOperationsNotSupported();
                            }
                            collisionCount++;
                        } while (true);
                    }
                    else
                    {
                        // Object type: Shared Generic, EqualityComparer<TValue>.Default won't devirtualize
                        // https://github.com/dotnet/coreclr/issues/17273
                        // So cache in a local rather than get EqualityComparer per loop iteration
                        EqualityComparer<TKey> defaultComparer = EqualityComparer<TKey>.Default;
                        do
                        {
                            // Should be a while loop https://github.com/dotnet/coreclr/issues/15476
                            // Test in if to drop range check for following array access
                            if ((uint)i >= (uint)entries.Length || (entries[i].hashCode == hashCode && defaultComparer.Equals(entries[i].key, key)))
                            {
                                break;
                            }

                            i = entries[i].next;
                            if (collisionCount >= entries.Length)
                            {
                                // The chain of entries forms a loop; which means a concurrent update has happened.
                                // Break out of the loop and throw, rather than looping forever.
                                ThrowHelper.ThrowInvalidOperationException_ConcurrentOperationsNotSupported();
                            }
                            collisionCount++;
                        } while (true);
                    }
                }
                else
                {
                    int hashCode = comparer.GetHashCode(key) & 0x7FFFFFFF;
                    // Value in _buckets is 1-based
                    i = buckets[hashCode % buckets.Length] - 1;
                    do
                    {
                        // Should be a while loop https://github.com/dotnet/coreclr/issues/15476
                        // Test in if to drop range check for following array access
                        if ((uint)i >= (uint)entries.Length ||
                            (entries[i].hashCode == hashCode && comparer.Equals(entries[i].key, key)))
                        {
                            break;
                        }

                        i = entries[i].next;
                        if (collisionCount >= entries.Length)
                        {
                            // The chain of entries forms a loop; which means a concurrent update has happened.
                            // Break out of the loop and throw, rather than looping forever.
                            ThrowHelper.ThrowInvalidOperationException_ConcurrentOperationsNotSupported();
                        }
                        collisionCount++;
                    } while (true);
                }
            }

            return i;
        }

        private int Initialize(int capacity)
        {
            int size = HashHelpers.GetPrime(capacity);

            _freeList = -1;
            _buckets = new int[size];
            _entries = new Entry[size];

            return size;
        }

        private bool TryInsert(TKey key, TValue value, InsertionBehavior behavior)
        {
            if (key == null)
            {
                ThrowHelper.ThrowArgumentNullException(ExceptionArgument.key);
            }

            _version++;
            if (_buckets == null)
            {
                Initialize(0);
            }

            Entry[] entries = _entries;
            IEqualityComparer<TKey> comparer = _comparer;

            int hashCode = ((comparer == null) ? key.GetHashCode() : comparer.GetHashCode(key)) & 0x7FFFFFFF;

            int collisionCount = 0;
            ref int bucket = ref _buckets[hashCode % _buckets.Length];
            // Value in _buckets is 1-based
            int i = bucket - 1;

            if (comparer == null)
            {
                if (default(TKey) != null)
                {
                    // ValueType: Devirtualize with EqualityComparer<TValue>.Default intrinsic
                    do
                    {
                        // Should be a while loop https://github.com/dotnet/coreclr/issues/15476
                        // Test uint in if rather than loop condition to drop range check for following array access
                        if ((uint)i >= (uint)entries.Length)
                        {
                            break;
                        }

                        if (entries[i].hashCode == hashCode && EqualityComparer<TKey>.Default.Equals(entries[i].key, key))
                        {
                            if (behavior == InsertionBehavior.OverwriteExisting)
                            {
                                entries[i].value = value;
                                return true;
                            }

                            if (behavior == InsertionBehavior.ThrowOnExisting)
                            {
                                ThrowHelper.ThrowAddingDuplicateWithKeyArgumentException(key);
                            }

                            return false;
                        }

                        i = entries[i].next;
                        if (collisionCount >= entries.Length)
                        {
                            // The chain of entries forms a loop; which means a concurrent update has happened.
                            // Break out of the loop and throw, rather than looping forever.
                            ThrowHelper.ThrowInvalidOperationException_ConcurrentOperationsNotSupported();
                        }
                        collisionCount++;
                    } while (true);
                }
                else
                {
                    // Object type: Shared Generic, EqualityComparer<TValue>.Default won't devirtualize
                    // https://github.com/dotnet/coreclr/issues/17273
                    // So cache in a local rather than get EqualityComparer per loop iteration
                    EqualityComparer<TKey> defaultComparer = EqualityComparer<TKey>.Default;
                    do
                    {
                        // Should be a while loop https://github.com/dotnet/coreclr/issues/15476
                        // Test uint in if rather than loop condition to drop range check for following array access
                        if ((uint)i >= (uint)entries.Length)
                        {
                            break;
                        }

                        if (entries[i].hashCode == hashCode && defaultComparer.Equals(entries[i].key, key))
                        {
                            if (behavior == InsertionBehavior.OverwriteExisting)
                            {
                                entries[i].value = value;
                                return true;
                            }

                            if (behavior == InsertionBehavior.ThrowOnExisting)
                            {
                                ThrowHelper.ThrowAddingDuplicateWithKeyArgumentException(key);
                            }

                            return false;
                        }

                        i = entries[i].next;
                        if (collisionCount >= entries.Length)
                        {
                            // The chain of entries forms a loop; which means a concurrent update has happened.
                            // Break out of the loop and throw, rather than looping forever.
                            ThrowHelper.ThrowInvalidOperationException_ConcurrentOperationsNotSupported();
                        }
                        collisionCount++;
                    } while (true);
                }
            }
            else
            {
                do
                {
                    // Should be a while loop https://github.com/dotnet/coreclr/issues/15476
                    // Test uint in if rather than loop condition to drop range check for following array access
                    if ((uint)i >= (uint)entries.Length)
                    {
                        break;
                    }

                    if (entries[i].hashCode == hashCode && comparer.Equals(entries[i].key, key))
                    {
                        if (behavior == InsertionBehavior.OverwriteExisting)
                        {
                            entries[i].value = value;
                            return true;
                        }

                        if (behavior == InsertionBehavior.ThrowOnExisting)
                        {
                            ThrowHelper.ThrowAddingDuplicateWithKeyArgumentException(key);
                        }

                        return false;
                    }

                    i = entries[i].next;
                    if (collisionCount >= entries.Length)
                    {
                        // The chain of entries forms a loop; which means a concurrent update has happened.
                        // Break out of the loop and throw, rather than looping forever.
                        ThrowHelper.ThrowInvalidOperationException_ConcurrentOperationsNotSupported();
                    }
                    collisionCount++;
                } while (true);

            }

            // Can be improved with "Ref Local Reassignment"
            // https://github.com/dotnet/csharplang/blob/master/proposals/ref-local-reassignment.md
            bool resized = false;
            bool updateFreeList = false;
            int index;
            if (_freeCount > 0)
            {
                index = _freeList;
                updateFreeList = true;
                _freeCount--;
            }
            else
            {
                int count = _count;
                if (count == entries.Length)
                {
                    Resize();
                    resized = true;
                }
                index = count;
                _count = count + 1;
                entries = _entries;
            }

<<<<<<< HEAD
            _entries[index].hashCode = hashCode;
            _entries[index].next = _buckets[targetBucket];
            _entries[index].key = key;
            _entries[index].value = value;
            _buckets[targetBucket] = index;
            _version++;
#if !MONO
            // If we hit the collision threshold we'll need to switch to the comparer which is using randomized string hashing
            // i.e. EqualityComparer<string>.Default.
=======
            ref int targetBucket = ref resized ? ref _buckets[hashCode % _buckets.Length] : ref bucket;
            ref Entry entry = ref entries[index];

            if (updateFreeList)
            {
                _freeList = entry.next;
            }
            entry.hashCode = hashCode;
            // Value in _buckets is 1-based
            entry.next = targetBucket - 1;
            entry.key = key;
            entry.value = value;
            // Value in _buckets is 1-based
            targetBucket = index + 1;
>>>>>>> 79b3c40e

            // Value types never rehash
            if (default(TKey) == null && collisionCount > HashHelpers.HashCollisionThreshold && comparer is NonRandomizedStringEqualityComparer)
            {
                // If we hit the collision threshold we'll need to switch to the comparer which is using randomized string hashing
                // i.e. EqualityComparer<string>.Default.
                _comparer = null;
                Resize(entries.Length, true);
            }
#endif
            return true;
        }

        public virtual void OnDeserialization(object sender)
        {
            HashHelpers.SerializationInfoTable.TryGetValue(this, out SerializationInfo siInfo);

            if (siInfo == null)
            {
                // We can return immediately if this function is called twice. 
                // Note we remove the serialization info from the table at the end of this method.
                return;
            }

            int realVersion = siInfo.GetInt32(VersionName);
            int hashsize = siInfo.GetInt32(HashSizeName);
            _comparer = (IEqualityComparer<TKey>)siInfo.GetValue(ComparerName, typeof(IEqualityComparer<TKey>));

            if (hashsize != 0)
            {
                Initialize(hashsize);

                KeyValuePair<TKey, TValue>[] array = (KeyValuePair<TKey, TValue>[])
                    siInfo.GetValue(KeyValuePairsName, typeof(KeyValuePair<TKey, TValue>[]));

                if (array == null)
                {
                    ThrowHelper.ThrowSerializationException(ExceptionResource.Serialization_MissingKeys);
                }

                for (int i = 0; i < array.Length; i++)
                {
                    if (array[i].Key == null)
                    {
                        ThrowHelper.ThrowSerializationException(ExceptionResource.Serialization_NullKey);
                    }
                    Add(array[i].Key, array[i].Value);
                }
            }
            else
            {
                _buckets = null;
            }

            _version = realVersion;
            HashHelpers.SerializationInfoTable.Remove(this);
        }

        private void Resize()
            => Resize(HashHelpers.ExpandPrime(_count), false);

        private void Resize(int newSize, bool forceNewHashCodes)
        {
<<<<<<< HEAD
#if !MONO
=======
            // Value types never rehash
            Debug.Assert(!forceNewHashCodes || default(TKey) == null);
>>>>>>> 79b3c40e
            Debug.Assert(newSize >= _entries.Length);
#endif

            int[] buckets = new int[newSize];
            Entry[] entries = new Entry[newSize];

            int count = _count;
            Array.Copy(_entries, 0, entries, 0, count);

            if (default(TKey) == null && forceNewHashCodes)
            {
                for (int i = 0; i < count; i++)
                {
                    if (entries[i].hashCode >= 0)
                    {
                        Debug.Assert(_comparer == null);
                        entries[i].hashCode = (entries[i].key.GetHashCode() & 0x7FFFFFFF);
                    }
                }
            }

            for (int i = 0; i < count; i++)
            {
                if (entries[i].hashCode >= 0)
                {
                    int bucket = entries[i].hashCode % newSize;
                    // Value in _buckets is 1-based
                    entries[i].next = buckets[bucket] - 1;
                    // Value in _buckets is 1-based
                    buckets[bucket] = i + 1;
                }
            }

            _buckets = buckets;
            _entries = entries;
        }

        // The overload Remove(TKey key, out TValue value) is a copy of this method with one additional
        // statement to copy the value for entry being removed into the output parameter.
        // Code has been intentionally duplicated for performance reasons.
        public bool Remove(TKey key)
        {
            if (key == null)
            {
                ThrowHelper.ThrowArgumentNullException(ExceptionArgument.key);
            }

            if (_buckets != null)
            {
                int hashCode = (_comparer?.GetHashCode(key) ?? key.GetHashCode()) & 0x7FFFFFFF;
                int bucket = hashCode % _buckets.Length;
                int last = -1;
                // Value in _buckets is 1-based
                int i = _buckets[bucket] - 1;
                while (i >= 0)
                {
                    ref Entry entry = ref _entries[i];

                    if (entry.hashCode == hashCode && (_comparer?.Equals(entry.key, key) ?? EqualityComparer<TKey>.Default.Equals(entry.key, key)))
                    {
                        if (last < 0)
                        {
                            // Value in _buckets is 1-based
                            _buckets[bucket] = entry.next + 1;
                        }
                        else
                        {
                            _entries[last].next = entry.next;
                        }
                        entry.hashCode = -1;
                        entry.next = _freeList;

                        if (RuntimeHelpers.IsReferenceOrContainsReferences<TKey>())
                        {
                            entry.key = default;
                        }
                        if (RuntimeHelpers.IsReferenceOrContainsReferences<TValue>())
                        {
                            entry.value = default;
                        }
                        _freeList = i;
                        _freeCount++;
                        _version++;
                        return true;
                    }

                    last = i;
                    i = entry.next;
                }
            }
            return false;
        }

        // This overload is a copy of the overload Remove(TKey key) with one additional
        // statement to copy the value for entry being removed into the output parameter.
        // Code has been intentionally duplicated for performance reasons.
        public bool Remove(TKey key, out TValue value)
        {
            if (key == null)
            {
                ThrowHelper.ThrowArgumentNullException(ExceptionArgument.key);
            }

            if (_buckets != null)
            {
                int hashCode = (_comparer?.GetHashCode(key) ?? key.GetHashCode()) & 0x7FFFFFFF;
                int bucket = hashCode % _buckets.Length;
                int last = -1;
                // Value in _buckets is 1-based
                int i = _buckets[bucket] - 1;
                while (i >= 0)
                {
                    ref Entry entry = ref _entries[i];

                    if (entry.hashCode == hashCode && (_comparer?.Equals(entry.key, key) ?? EqualityComparer<TKey>.Default.Equals(entry.key, key)))
                    {
                        if (last < 0)
                        {
                            // Value in _buckets is 1-based
                            _buckets[bucket] = entry.next + 1;
                        }
                        else
                        {
                            _entries[last].next = entry.next;
                        }

                        value = entry.value;

                        entry.hashCode = -1;
                        entry.next = _freeList;

                        if (RuntimeHelpers.IsReferenceOrContainsReferences<TKey>())
                        {
                            entry.key = default;
                        }
                        if (RuntimeHelpers.IsReferenceOrContainsReferences<TValue>())
                        {
                            entry.value = default;
                        }
                        _freeList = i;
                        _freeCount++;
                        _version++;
                        return true;
                    }

                    last = i;
                    i = entry.next;
                }
            }
            value = default;
            return false;
        }

        public bool TryGetValue(TKey key, out TValue value)
        {
            int i = FindEntry(key);
            if (i >= 0)
            {
                value = _entries[i].value;
                return true;
            }
            value = default;
            return false;
        }

        public bool TryAdd(TKey key, TValue value)
            => TryInsert(key, value, InsertionBehavior.None);

        bool ICollection<KeyValuePair<TKey, TValue>>.IsReadOnly => false;

        void ICollection<KeyValuePair<TKey, TValue>>.CopyTo(KeyValuePair<TKey, TValue>[] array, int index)
            => CopyTo(array, index);

        void ICollection.CopyTo(Array array, int index)
        {
            if (array == null)
                ThrowHelper.ThrowArgumentNullException(ExceptionArgument.array);
            if (array.Rank != 1)
                ThrowHelper.ThrowArgumentException(ExceptionResource.Arg_RankMultiDimNotSupported);
            if (array.GetLowerBound(0) != 0)
                ThrowHelper.ThrowArgumentException(ExceptionResource.Arg_NonZeroLowerBound);
            if ((uint)index > (uint)array.Length)
                ThrowHelper.ThrowIndexArgumentOutOfRange_NeedNonNegNumException();
            if (array.Length - index < Count)
                ThrowHelper.ThrowArgumentException(ExceptionResource.Arg_ArrayPlusOffTooSmall);

            if (array is KeyValuePair<TKey, TValue>[] pairs)
            {
                CopyTo(pairs, index);
            }
            else if (array is DictionaryEntry[] dictEntryArray)
            {
                Entry[] entries = _entries;
                for (int i = 0; i < _count; i++)
                {
                    if (entries[i].hashCode >= 0)
                    {
                        dictEntryArray[index + i] = new DictionaryEntry(entries[i].key, entries[i].value);
                    }
                }
            }
            else
            {
                object[] objects = array as object[];
                if (objects == null)
                {
                    ThrowHelper.ThrowArgumentException_Argument_InvalidArrayType();
                }

                try
                {
                    int count = _count;
                    Entry[] entries = _entries;
                    for (int i = 0; i < count; i++)
                    {
                        if (entries[i].hashCode >= 0)
                        {
                            objects[index + i] = new KeyValuePair<TKey, TValue>(entries[i].key, entries[i].value);
                        }
                    }
                }
                catch (ArrayTypeMismatchException)
                {
                    ThrowHelper.ThrowArgumentException_Argument_InvalidArrayType();
                }
            }
        }

        IEnumerator IEnumerable.GetEnumerator()
            => new Enumerator(this, Enumerator.KeyValuePair);

        /// <summary>
        /// Ensures that the dictionary can hold up to 'capacity' entries without any further expansion of its backing storage
        /// </summary>
        public int EnsureCapacity(int capacity)
        {
            if (capacity < 0)
                ThrowHelper.ThrowArgumentOutOfRangeException(ExceptionArgument.capacity);
            int currentCapacity = _entries == null ? 0 : _entries.Length;
            if (currentCapacity >= capacity)
                return currentCapacity;
            if (_buckets == null)
                return Initialize(capacity);
            int newSize = HashHelpers.GetPrime(capacity);
            Resize(newSize, forceNewHashCodes: false);
            return newSize;
        }

        /// <summary>
        /// Sets the capacity of this dictionary to what it would be if it had been originally initialized with all its entries
        /// 
        /// This method can be used to minimize the memory overhead 
        /// once it is known that no new elements will be added. 
        /// 
        /// To allocate minimum size storage array, execute the following statements:
        /// 
        /// dictionary.Clear();
        /// dictionary.TrimExcess();
        /// </summary>
        public void TrimExcess()
            => TrimExcess(Count);

        /// <summary>
        /// Sets the capacity of this dictionary to hold up 'capacity' entries without any further expansion of its backing storage
        /// 
        /// This method can be used to minimize the memory overhead 
        /// once it is known that no new elements will be added. 
        /// </summary>
        public void TrimExcess(int capacity)
        {
            if (capacity < Count)
                ThrowHelper.ThrowArgumentOutOfRangeException(ExceptionArgument.capacity);
            int newSize = HashHelpers.GetPrime(capacity);

            Entry[] oldEntries = _entries;
            int currentCapacity = oldEntries == null ? 0 : oldEntries.Length;
            if (newSize >= currentCapacity)
                return;

            int oldCount = _count;
            Initialize(newSize);
            Entry[] entries = _entries;
            int[] buckets = _buckets;
            int count = 0;
            for (int i = 0; i < oldCount; i++)
            {
                int hashCode = oldEntries[i].hashCode;
                if (hashCode >= 0)
                {
                    ref Entry entry = ref entries[count];
                    entry = oldEntries[i];
                    int bucket = hashCode % newSize;
                    // Value in _buckets is 1-based
                    entry.next = buckets[bucket] - 1;
                    // Value in _buckets is 1-based
                    buckets[bucket] = count + 1;
                    count++;
                }
            }
            _count = count;
            _freeCount = 0;
        }

        bool ICollection.IsSynchronized => false;

        object ICollection.SyncRoot
        {
            get
            {
                if (_syncRoot == null)
                {
                    Interlocked.CompareExchange<object>(ref _syncRoot, new object(), null);
                }
                return _syncRoot;
            }
        }

        bool IDictionary.IsFixedSize => false;

        bool IDictionary.IsReadOnly => false;

        ICollection IDictionary.Keys => (ICollection)Keys;

        ICollection IDictionary.Values => (ICollection)Values;

        object IDictionary.this[object key]
        {
            get
            {
                if (IsCompatibleKey(key))
                {
                    int i = FindEntry((TKey)key);
                    if (i >= 0)
                    {
                        return _entries[i].value;
                    }
                }
                return null;
            }
            set
            {
                if (key == null)
                {
                    ThrowHelper.ThrowArgumentNullException(ExceptionArgument.key);
                }
                ThrowHelper.IfNullAndNullsAreIllegalThenThrow<TValue>(value, ExceptionArgument.value);

                try
                {
                    TKey tempKey = (TKey)key;
                    try
                    {
                        this[tempKey] = (TValue)value;
                    }
                    catch (InvalidCastException)
                    {
                        ThrowHelper.ThrowWrongValueTypeArgumentException(value, typeof(TValue));
                    }
                }
                catch (InvalidCastException)
                {
                    ThrowHelper.ThrowWrongKeyTypeArgumentException(key, typeof(TKey));
                }
            }
        }

        private static bool IsCompatibleKey(object key)
        {
            if (key == null)
            {
                ThrowHelper.ThrowArgumentNullException(ExceptionArgument.key);
            }
            return (key is TKey);
        }

        void IDictionary.Add(object key, object value)
        {
            if (key == null)
            {
                ThrowHelper.ThrowArgumentNullException(ExceptionArgument.key);
            }
            ThrowHelper.IfNullAndNullsAreIllegalThenThrow<TValue>(value, ExceptionArgument.value);

            try
            {
                TKey tempKey = (TKey)key;

                try
                {
                    Add(tempKey, (TValue)value);
                }
                catch (InvalidCastException)
                {
                    ThrowHelper.ThrowWrongValueTypeArgumentException(value, typeof(TValue));
                }
            }
            catch (InvalidCastException)
            {
                ThrowHelper.ThrowWrongKeyTypeArgumentException(key, typeof(TKey));
            }
        }

        bool IDictionary.Contains(object key)
        {
            if (IsCompatibleKey(key))
            {
                return ContainsKey((TKey)key);
            }

            return false;
        }

        IDictionaryEnumerator IDictionary.GetEnumerator()
            => new Enumerator(this, Enumerator.DictEntry);

        void IDictionary.Remove(object key)
        {
            if (IsCompatibleKey(key))
            {
                Remove((TKey)key);
            }
        }

#if MONO
        [Serializable]
#endif
        public struct Enumerator : IEnumerator<KeyValuePair<TKey, TValue>>,
            IDictionaryEnumerator
        {
            private Dictionary<TKey, TValue> _dictionary;
            private int _version;
            private int _index;
            private KeyValuePair<TKey, TValue> _current;
            private int _getEnumeratorRetType;  // What should Enumerator.Current return?

            internal const int DictEntry = 1;
            internal const int KeyValuePair = 2;

            internal Enumerator(Dictionary<TKey, TValue> dictionary, int getEnumeratorRetType)
            {
                _dictionary = dictionary;
                _version = dictionary._version;
                _index = 0;
                _getEnumeratorRetType = getEnumeratorRetType;
                _current = new KeyValuePair<TKey, TValue>();
            }

            public bool MoveNext()
            {
                if (_version != _dictionary._version)
                {
                    ThrowHelper.ThrowInvalidOperationException_InvalidOperation_EnumFailedVersion();
                }

                // Use unsigned comparison since we set index to dictionary.count+1 when the enumeration ends.
                // dictionary.count+1 could be negative if dictionary.count is Int32.MaxValue
                while ((uint)_index < (uint)_dictionary._count)
                {
                    ref Entry entry = ref _dictionary._entries[_index++];

                    if (entry.hashCode >= 0)
                    {
                        _current = new KeyValuePair<TKey, TValue>(entry.key, entry.value);
                        return true;
                    }
                }

                _index = _dictionary._count + 1;
                _current = new KeyValuePair<TKey, TValue>();
                return false;
            }

            public KeyValuePair<TKey, TValue> Current => _current;

            public void Dispose()
            {
            }

            object IEnumerator.Current
            {
                get
                {
                    if (_index == 0 || (_index == _dictionary._count + 1))
                    {
                        ThrowHelper.ThrowInvalidOperationException_InvalidOperation_EnumOpCantHappen();
                    }

                    if (_getEnumeratorRetType == DictEntry)
                    {
                        return new DictionaryEntry(_current.Key, _current.Value);
                    }
                    else
                    {
                        return new KeyValuePair<TKey, TValue>(_current.Key, _current.Value);
                    }
                }
            }

            void IEnumerator.Reset()
            {
                if (_version != _dictionary._version)
                {
                    ThrowHelper.ThrowInvalidOperationException_InvalidOperation_EnumFailedVersion();
                }

                _index = 0;
                _current = new KeyValuePair<TKey, TValue>();
            }

            DictionaryEntry IDictionaryEnumerator.Entry
            {
                get
                {
                    if (_index == 0 || (_index == _dictionary._count + 1))
                    {
                        ThrowHelper.ThrowInvalidOperationException_InvalidOperation_EnumOpCantHappen();
                    }

                    return new DictionaryEntry(_current.Key, _current.Value);
                }
            }

            object IDictionaryEnumerator.Key
            {
                get
                {
                    if (_index == 0 || (_index == _dictionary._count + 1))
                    {
                        ThrowHelper.ThrowInvalidOperationException_InvalidOperation_EnumOpCantHappen();
                    }

                    return _current.Key;
                }
            }

            object IDictionaryEnumerator.Value
            {
                get
                {
                    if (_index == 0 || (_index == _dictionary._count + 1))
                    {
                        ThrowHelper.ThrowInvalidOperationException_InvalidOperation_EnumOpCantHappen();
                    }

                    return _current.Value;
                }
            }
        }

        [DebuggerTypeProxy(typeof(DictionaryKeyCollectionDebugView<,>))]
        [DebuggerDisplay("Count = {Count}")]
#if MONO
        [Serializable]
#endif
        public sealed class KeyCollection : ICollection<TKey>, ICollection, IReadOnlyCollection<TKey>
        {
            private Dictionary<TKey, TValue> _dictionary;

            public KeyCollection(Dictionary<TKey, TValue> dictionary)
            {
                if (dictionary == null)
                {
                    ThrowHelper.ThrowArgumentNullException(ExceptionArgument.dictionary);
                }
                _dictionary = dictionary;
            }

            public Enumerator GetEnumerator()
                => new Enumerator(_dictionary);

            public void CopyTo(TKey[] array, int index)
            {
                if (array == null)
                {
                    ThrowHelper.ThrowArgumentNullException(ExceptionArgument.array);
                }

                if (index < 0 || index > array.Length)
                {
                    ThrowHelper.ThrowIndexArgumentOutOfRange_NeedNonNegNumException();
                }

                if (array.Length - index < _dictionary.Count)
                {
                    ThrowHelper.ThrowArgumentException(ExceptionResource.Arg_ArrayPlusOffTooSmall);
                }

                int count = _dictionary._count;
                Entry[] entries = _dictionary._entries;
                for (int i = 0; i < count; i++)
                {
                    if (entries[i].hashCode >= 0) array[index + i] = entries[i].key;
                }
            }

            public int Count => _dictionary.Count;

            bool ICollection<TKey>.IsReadOnly => true;

            void ICollection<TKey>.Add(TKey item)
                => ThrowHelper.ThrowNotSupportedException(ExceptionResource.NotSupported_KeyCollectionSet);

            void ICollection<TKey>.Clear()
                => ThrowHelper.ThrowNotSupportedException(ExceptionResource.NotSupported_KeyCollectionSet);

            bool ICollection<TKey>.Contains(TKey item)
                => _dictionary.ContainsKey(item);

            bool ICollection<TKey>.Remove(TKey item)
            {
                ThrowHelper.ThrowNotSupportedException(ExceptionResource.NotSupported_KeyCollectionSet);
                return false;
            }

            IEnumerator<TKey> IEnumerable<TKey>.GetEnumerator()
                => new Enumerator(_dictionary);

            IEnumerator IEnumerable.GetEnumerator()
                => new Enumerator(_dictionary);

            void ICollection.CopyTo(Array array, int index)
            {
                if (array == null)
                    ThrowHelper.ThrowArgumentNullException(ExceptionArgument.array);
                if (array.Rank != 1)
                    ThrowHelper.ThrowArgumentException(ExceptionResource.Arg_RankMultiDimNotSupported);
                if (array.GetLowerBound(0) != 0)
                    ThrowHelper.ThrowArgumentException(ExceptionResource.Arg_NonZeroLowerBound);
                if ((uint)index > (uint)array.Length)
                    ThrowHelper.ThrowIndexArgumentOutOfRange_NeedNonNegNumException();
                if (array.Length - index < _dictionary.Count)
                    ThrowHelper.ThrowArgumentException(ExceptionResource.Arg_ArrayPlusOffTooSmall);

                if (array is TKey[] keys)
                {
                    CopyTo(keys, index);
                }
                else
                {
                    object[] objects = array as object[];
                    if (objects == null)
                    {
                        ThrowHelper.ThrowArgumentException_Argument_InvalidArrayType();
                    }

                    int count = _dictionary._count;
                    Entry[] entries = _dictionary._entries;
                    try
                    {
                        for (int i = 0; i < count; i++)
                        {
                            if (entries[i].hashCode >= 0) objects[index + i] = entries[i].key;
                        }
                    }
                    catch (ArrayTypeMismatchException)
                    {
                        ThrowHelper.ThrowArgumentException_Argument_InvalidArrayType();
                    }
                }
            }

            bool ICollection.IsSynchronized => false;

            object ICollection.SyncRoot => ((ICollection)_dictionary).SyncRoot;

<<<<<<< HEAD
#if MONO
            [Serializable]
#endif
            public struct Enumerator : IEnumerator<TKey>, System.Collections.IEnumerator
=======
            public struct Enumerator : IEnumerator<TKey>, IEnumerator
>>>>>>> 79b3c40e
            {
                private Dictionary<TKey, TValue> _dictionary;
                private int _index;
                private int _version;
                private TKey _currentKey;

                internal Enumerator(Dictionary<TKey, TValue> dictionary)
                {
                    _dictionary = dictionary;
                    _version = dictionary._version;
                    _index = 0;
                    _currentKey = default;
                }

                public void Dispose()
                {
                }

                public bool MoveNext()
                {
                    if (_version != _dictionary._version)
                    {
                        ThrowHelper.ThrowInvalidOperationException_InvalidOperation_EnumFailedVersion();
                    }

                    while ((uint)_index < (uint)_dictionary._count)
                    {
                        ref Entry entry = ref _dictionary._entries[_index++];

                        if (entry.hashCode >= 0)
                        {
                            _currentKey = entry.key;
                            return true;
                        }
                    }

                    _index = _dictionary._count + 1;
                    _currentKey = default;
                    return false;
                }

                public TKey Current => _currentKey;

                object IEnumerator.Current
                {
                    get
                    {
                        if (_index == 0 || (_index == _dictionary._count + 1))
                        {
                            ThrowHelper.ThrowInvalidOperationException_InvalidOperation_EnumOpCantHappen();
                        }

                        return _currentKey;
                    }
                }

                void IEnumerator.Reset()
                {
                    if (_version != _dictionary._version)
                    {
                        ThrowHelper.ThrowInvalidOperationException_InvalidOperation_EnumFailedVersion();
                    }

                    _index = 0;
                    _currentKey = default;
                }
            }
        }

        [DebuggerTypeProxy(typeof(DictionaryValueCollectionDebugView<,>))]
        [DebuggerDisplay("Count = {Count}")]
#if MONO
        [Serializable]
#endif
        public sealed class ValueCollection : ICollection<TValue>, ICollection, IReadOnlyCollection<TValue>
        {
            private Dictionary<TKey, TValue> _dictionary;

            public ValueCollection(Dictionary<TKey, TValue> dictionary)
            {
                if (dictionary == null)
                {
                    ThrowHelper.ThrowArgumentNullException(ExceptionArgument.dictionary);
                }
                _dictionary = dictionary;
            }

            public Enumerator GetEnumerator()
                => new Enumerator(_dictionary);

            public void CopyTo(TValue[] array, int index)
            {
                if (array == null)
                {
                    ThrowHelper.ThrowArgumentNullException(ExceptionArgument.array);
                }

                if (index < 0 || index > array.Length)
                {
                    ThrowHelper.ThrowIndexArgumentOutOfRange_NeedNonNegNumException();
                }

                if (array.Length - index < _dictionary.Count)
                {
                    ThrowHelper.ThrowArgumentException(ExceptionResource.Arg_ArrayPlusOffTooSmall);
                }

                int count = _dictionary._count;
                Entry[] entries = _dictionary._entries;
                for (int i = 0; i < count; i++)
                {
                    if (entries[i].hashCode >= 0) array[index + i] = entries[i].value;
                }
            }

            public int Count => _dictionary.Count;

            bool ICollection<TValue>.IsReadOnly => true;

            void ICollection<TValue>.Add(TValue item)
                => ThrowHelper.ThrowNotSupportedException(ExceptionResource.NotSupported_ValueCollectionSet);

            bool ICollection<TValue>.Remove(TValue item)
            {
                ThrowHelper.ThrowNotSupportedException(ExceptionResource.NotSupported_ValueCollectionSet);
                return false;
            }

            void ICollection<TValue>.Clear()
                => ThrowHelper.ThrowNotSupportedException(ExceptionResource.NotSupported_ValueCollectionSet);

            bool ICollection<TValue>.Contains(TValue item)
                => _dictionary.ContainsValue(item);

            IEnumerator<TValue> IEnumerable<TValue>.GetEnumerator()
                => new Enumerator(_dictionary);

            IEnumerator IEnumerable.GetEnumerator()
                => new Enumerator(_dictionary);

            void ICollection.CopyTo(Array array, int index)
            {
                if (array == null)
                    ThrowHelper.ThrowArgumentNullException(ExceptionArgument.array);
                if (array.Rank != 1)
                    ThrowHelper.ThrowArgumentException(ExceptionResource.Arg_RankMultiDimNotSupported);
                if (array.GetLowerBound(0) != 0)
                    ThrowHelper.ThrowArgumentException(ExceptionResource.Arg_NonZeroLowerBound);
                if ((uint)index > (uint)array.Length)
                    ThrowHelper.ThrowIndexArgumentOutOfRange_NeedNonNegNumException();
                if (array.Length - index < _dictionary.Count)
                    ThrowHelper.ThrowArgumentException(ExceptionResource.Arg_ArrayPlusOffTooSmall);

                if (array is TValue[] values)
                {
                    CopyTo(values, index);
                }
                else
                {
                    object[] objects = array as object[];
                    if (objects == null)
                    {
                        ThrowHelper.ThrowArgumentException_Argument_InvalidArrayType();
                    }

                    int count = _dictionary._count;
                    Entry[] entries = _dictionary._entries;
                    try
                    {
                        for (int i = 0; i < count; i++)
                        {
                            if (entries[i].hashCode >= 0) objects[index + i] = entries[i].value;
                        }
                    }
                    catch (ArrayTypeMismatchException)
                    {
                        ThrowHelper.ThrowArgumentException_Argument_InvalidArrayType();
                    }
                }
            }

            bool ICollection.IsSynchronized => false;

            object ICollection.SyncRoot => ((ICollection)_dictionary).SyncRoot;

<<<<<<< HEAD
#if MONO
            [Serializable]
#endif
            public struct Enumerator : IEnumerator<TValue>, System.Collections.IEnumerator
=======
            public struct Enumerator : IEnumerator<TValue>, IEnumerator
>>>>>>> 79b3c40e
            {
                private Dictionary<TKey, TValue> _dictionary;
                private int _index;
                private int _version;
                private TValue _currentValue;

                internal Enumerator(Dictionary<TKey, TValue> dictionary)
                {
                    _dictionary = dictionary;
                    _version = dictionary._version;
                    _index = 0;
                    _currentValue = default;
                }

                public void Dispose()
                {
                }

                public bool MoveNext()
                {
                    if (_version != _dictionary._version)
                    {
                        ThrowHelper.ThrowInvalidOperationException_InvalidOperation_EnumFailedVersion();
                    }

                    while ((uint)_index < (uint)_dictionary._count)
                    {
                        ref Entry entry = ref _dictionary._entries[_index++];

                        if (entry.hashCode >= 0)
                        {
                            _currentValue = entry.value;
                            return true;
                        }
                    }
                    _index = _dictionary._count + 1;
                    _currentValue = default;
                    return false;
                }

                public TValue Current => _currentValue;

                object IEnumerator.Current
                {
                    get
                    {
                        if (_index == 0 || (_index == _dictionary._count + 1))
                        {
                            ThrowHelper.ThrowInvalidOperationException_InvalidOperation_EnumOpCantHappen();
                        }

                        return _currentValue;
                    }
                }

                void IEnumerator.Reset()
                {
                    if (_version != _dictionary._version)
                    {
                        ThrowHelper.ThrowInvalidOperationException_InvalidOperation_EnumFailedVersion();
                    }
                    _index = 0;
                    _currentValue = default;
                }
            }
        }
    }
}<|MERGE_RESOLUTION|>--- conflicted
+++ resolved
@@ -33,13 +33,9 @@
     [DebuggerTypeProxy(typeof(IDictionaryDebugView<,>))]
     [DebuggerDisplay("Count = {Count}")]
     [Serializable]
-<<<<<<< HEAD
 #if !MONO
     [System.Runtime.CompilerServices.TypeForwardedFrom("mscorlib, Version=4.0.0.0, Culture=neutral, PublicKeyToken=b77a5c561934e089")]
 #endif
-=======
-    [TypeForwardedFrom("mscorlib, Version=4.0.0.0, Culture=neutral, PublicKeyToken=b77a5c561934e089")]
->>>>>>> 79b3c40e
     public class Dictionary<TKey, TValue> : IDictionary<TKey, TValue>, IDictionary, IReadOnlyDictionary<TKey, TValue>, ISerializable, IDeserializationCallback
     {
         private struct Entry
@@ -77,18 +73,13 @@
         {
             if (capacity < 0) ThrowHelper.ThrowArgumentOutOfRangeException(ExceptionArgument.capacity);
             if (capacity > 0) Initialize(capacity);
-<<<<<<< HEAD
-            _comparer = comparer ?? EqualityComparer<TKey>.Default;
+            if (comparer != EqualityComparer<TKey>.Default)
+            {
+                _comparer = comparer;
+            }
+
 #if !MONO
-            if (_comparer == EqualityComparer<string>.Default)
-=======
-            if (comparer != EqualityComparer<TKey>.Default)
-            {
-                _comparer = comparer;
-            }
-
             if (typeof(TKey) == typeof(string) && _comparer == null)
->>>>>>> 79b3c40e
             {
                 // To start, move off default comparer for string which is randomised
                 _comparer = (IEqualityComparer<TKey>)NonRandomizedStringEqualityComparer.Default;
@@ -654,17 +645,6 @@
                 entries = _entries;
             }
 
-<<<<<<< HEAD
-            _entries[index].hashCode = hashCode;
-            _entries[index].next = _buckets[targetBucket];
-            _entries[index].key = key;
-            _entries[index].value = value;
-            _buckets[targetBucket] = index;
-            _version++;
-#if !MONO
-            // If we hit the collision threshold we'll need to switch to the comparer which is using randomized string hashing
-            // i.e. EqualityComparer<string>.Default.
-=======
             ref int targetBucket = ref resized ? ref _buckets[hashCode % _buckets.Length] : ref bucket;
             ref Entry entry = ref entries[index];
 
@@ -679,8 +659,8 @@
             entry.value = value;
             // Value in _buckets is 1-based
             targetBucket = index + 1;
->>>>>>> 79b3c40e
-
+
+#if !MONO
             // Value types never rehash
             if (default(TKey) == null && collisionCount > HashHelpers.HashCollisionThreshold && comparer is NonRandomizedStringEqualityComparer)
             {
@@ -743,12 +723,7 @@
 
         private void Resize(int newSize, bool forceNewHashCodes)
         {
-<<<<<<< HEAD
 #if !MONO
-=======
-            // Value types never rehash
-            Debug.Assert(!forceNewHashCodes || default(TKey) == null);
->>>>>>> 79b3c40e
             Debug.Assert(newSize >= _entries.Length);
 #endif
 
@@ -1414,14 +1389,10 @@
 
             object ICollection.SyncRoot => ((ICollection)_dictionary).SyncRoot;
 
-<<<<<<< HEAD
 #if MONO
             [Serializable]
 #endif
-            public struct Enumerator : IEnumerator<TKey>, System.Collections.IEnumerator
-=======
             public struct Enumerator : IEnumerator<TKey>, IEnumerator
->>>>>>> 79b3c40e
             {
                 private Dictionary<TKey, TValue> _dictionary;
                 private int _index;
@@ -1607,14 +1578,10 @@
 
             object ICollection.SyncRoot => ((ICollection)_dictionary).SyncRoot;
 
-<<<<<<< HEAD
 #if MONO
             [Serializable]
 #endif
-            public struct Enumerator : IEnumerator<TValue>, System.Collections.IEnumerator
-=======
             public struct Enumerator : IEnumerator<TValue>, IEnumerator
->>>>>>> 79b3c40e
             {
                 private Dictionary<TKey, TValue> _dictionary;
                 private int _index;
