// Licensed to the .NET Foundation under one or more agreements.
// The .NET Foundation licenses this file to you under the MIT license.
// See the LICENSE file in the project root for more information.

using Test.Cryptography;
using Xunit;

namespace System.Security.Cryptography.Dsa.Tests
{
    public partial class DSASignVerify
    {
        [ConditionalFact(nameof(SupportsKeyGeneration))]
        public static void InvalidKeySize_DoesNotInvalidateKey()
        {
            using (DSA dsa = DSAFactory.Create())
            {
                byte[] signature = dsa.SignData(DSATestData.HelloBytes, HashAlgorithmName.SHA1);

                // A 2049-bit key is hard to describe, none of the providers support it.
                Assert.ThrowsAny<CryptographicException>(() => dsa.KeySize = 2049);

                Assert.True(dsa.VerifyData(DSATestData.HelloBytes, signature, HashAlgorithmName.SHA1));
            }
        }

        [ConditionalFact(nameof(SupportsKeyGeneration))]
        public static void SignAndVerifyDataNew1024()
        {
            using (DSA dsa = DSAFactory.Create(1024))
            {
                byte[] signature = dsa.SignData(DSATestData.HelloBytes, new HashAlgorithmName("SHA1"));
                bool signatureMatched = dsa.VerifyData(DSATestData.HelloBytes, signature, new HashAlgorithmName("SHA1"));
                Assert.True(signatureMatched);
            }
        }

        [Fact]
        public static void VerifyKnown_512()
        {
            byte[] signature = (
                // r:
                "E21F20B0B5E553137F6649DDC58F5E4AB7D4E6DE" +
                // s:
                "C37534CC7D9630339936C581690E832BD85C6C79").HexToByteArray();

            using (DSA dsa = DSAFactory.Create())
            {
                dsa.ImportParameters(DSATestData.Dsa512Parameters);
                Assert.True(dsa.VerifyData(DSATestData.HelloBytes, signature, HashAlgorithmName.SHA1));
            }
        }

        [Fact]
        public static void VerifyKnown_576()
        {
            byte[] signature = (
                // r:
                "490AEFA5A4F28B35183BBA3BE2536514AB13A088" +
                // s:
                "3F883FE96524D4CC596F67B64A3382E794C8D65B").HexToByteArray();

            using (DSA dsa = DSAFactory.Create())
            {
                dsa.ImportParameters(DSATestData.Dsa576Parameters);
                Assert.True(dsa.VerifyData(DSATestData.HelloBytes, signature, HashAlgorithmName.SHA1));
            }
        }

        [Fact]
        public static void SignAndVerifyDataExplicit1024()
        {
            SignAndVerify(DSATestData.HelloBytes, "SHA1", DSATestData.GetDSA1024Params(), 40);
        }

        [ConditionalFact(nameof(SupportsFips186_3))]
        public static void SignAndVerifyDataExplicit2048()
        {
            SignAndVerify(DSATestData.HelloBytes, "SHA256", DSATestData.GetDSA2048Params(), 64);
        }

        [ConditionalFact(nameof(SupportsFips186_3))]
        public static void VerifyKnown_2048_SHA256()
        {
            byte[] signature =
            {
                0x92, 0x06, 0x0B, 0x57, 0xF1, 0x35, 0x20, 0x28,
                0xC6, 0x54, 0x4A, 0x0F, 0x08, 0x48, 0x5F, 0x5D,
                0x55, 0xA8, 0x42, 0xFB, 0x05, 0xA7, 0x3E, 0x32,
                0xCA, 0xC6, 0x91, 0x77, 0x70, 0x0A, 0x68, 0x44,
                0x60, 0x63, 0xF7, 0xE7, 0x96, 0x54, 0x8F, 0x4A,
                0x6D, 0x47, 0x10, 0xEE, 0x9A, 0x9F, 0xC2, 0xC8,
                0xDD, 0x74, 0xAE, 0x1A, 0x68, 0xF3, 0xA9, 0xB8,
                0x62, 0x14, 0x50, 0xA3, 0x01, 0x1D, 0x2A, 0x22,
            };

            using (DSA dsa = DSAFactory.Create())
            {
                dsa.ImportParameters(DSATestData.GetDSA2048Params());
                Assert.True(dsa.VerifyData(DSATestData.HelloBytes, signature, HashAlgorithmName.SHA256));
                Assert.False(dsa.VerifyData(DSATestData.HelloBytes, signature, HashAlgorithmName.SHA384));
                Assert.False(dsa.VerifyData(DSATestData.HelloBytes, signature, HashAlgorithmName.SHA512));
            }
        }

        [ConditionalFact(nameof(SupportsFips186_3))]
        public static void VerifyKnown_2048_SHA384()
        {
            byte[] signature =
            {
                0x56, 0xBA, 0x70, 0x48, 0x18, 0xBA, 0xE3, 0x43,
                0xF0, 0x7F, 0x25, 0xFE, 0xEA, 0xF1, 0xDB, 0x49,
                0x37, 0x15, 0xD3, 0xD0, 0x5B, 0x9D, 0x57, 0x19,
                0x73, 0x44, 0xDA, 0x70, 0x8D, 0x44, 0x7D, 0xBA,
                0x83, 0xDB, 0x8E, 0x8F, 0x39, 0x0F, 0x83, 0xD5,
                0x0B, 0x73, 0x81, 0x77, 0x3D, 0x9B, 0x8D, 0xA4,
                0xAD, 0x94, 0x3C, 0xAB, 0x7A, 0x6C, 0x81, 0x48,
                0x2F, 0xCF, 0x50, 0xE3, 0x34, 0x0B, 0xEC, 0xF0,
            };

            using (DSA dsa = DSAFactory.Create())
            {
                dsa.ImportParameters(DSATestData.GetDSA2048Params());
                Assert.True(dsa.VerifyData(DSATestData.HelloBytes, signature, HashAlgorithmName.SHA384));
                Assert.False(dsa.VerifyData(DSATestData.HelloBytes, signature, HashAlgorithmName.SHA256));
                Assert.False(dsa.VerifyData(DSATestData.HelloBytes, signature, HashAlgorithmName.SHA512));
            }
        }

        [ConditionalFact(nameof(SupportsFips186_3))]
        public static void VerifyKnown_2048_SHA512()
        {
            byte[] signature =
            {
                0x6F, 0x44, 0x68, 0x1F, 0x74, 0xF7, 0x90, 0x2F,
                0x38, 0x43, 0x9B, 0x00, 0x15, 0xDA, 0xF6, 0x8F,
                0x97, 0xB4, 0x4A, 0x52, 0xF7, 0xC1, 0xEC, 0x21,
                0xE2, 0x44, 0x48, 0x71, 0x0F, 0xEC, 0x5E, 0xB3,
                0xA1, 0xCB, 0xE4, 0x42, 0xC8, 0x1E, 0xCD, 0x3C,
                0xA8, 0x15, 0x51, 0xDE, 0x0C, 0xCC, 0xAE, 0x4D,
                0xEB, 0x2A, 0xE9, 0x13, 0xBB, 0x7F, 0x3C, 0xFB,
                0x69, 0x8A, 0x8E, 0x0F, 0x80, 0x87, 0x2E, 0xA6,
            };

            using (DSA dsa = DSAFactory.Create())
            {
                dsa.ImportParameters(DSATestData.GetDSA2048Params());
                Assert.True(dsa.VerifyData(DSATestData.HelloBytes, signature, HashAlgorithmName.SHA512));
                Assert.False(dsa.VerifyData(DSATestData.HelloBytes, signature, HashAlgorithmName.SHA256));
                Assert.False(dsa.VerifyData(DSATestData.HelloBytes, signature, HashAlgorithmName.SHA384));
            }
        }

        [Fact]
        public static void VerifyKnownSignature()
        {
            using (DSA dsa = DSAFactory.Create())
            {
                byte[] data;
                byte[] signature;
                DSAParameters dsaParameters;
                DSATestData.GetDSA1024_186_2(out dsaParameters, out signature, out data);

                dsa.ImportParameters(dsaParameters);
                Assert.True(dsa.VerifyData(data, signature, HashAlgorithmName.SHA1));

                // Negative case
                signature[signature.Length - 1] ^= 0xff;
                Assert.False(dsa.VerifyData(data, signature, HashAlgorithmName.SHA1));
            }
        }

        private static void SignAndVerify(byte[] data, string hashAlgorithmName, DSAParameters dsaParameters, int expectedSignatureLength)
        {
            using (DSA dsa = DSAFactory.Create())
            {
                dsa.ImportParameters(dsaParameters);
                byte[] signature = dsa.SignData(data, new HashAlgorithmName(hashAlgorithmName));
                Assert.Equal(expectedSignatureLength, signature.Length);
                bool signatureMatched = dsa.VerifyData(data, signature, new HashAlgorithmName(hashAlgorithmName));
                Assert.True(signatureMatched);
            }
        }

<<<<<<< HEAD
        public static bool SupportsFips186_3 => DSAFactory.SupportsFips186_3;
        public static bool SupportsKeyGeneration => DSAFactory.SupportsKeyGeneration;
=======
        internal static bool SupportsFips186_3
        {
            get
            {
                return DSAFactory.SupportsFips186_3;
            }
        }
>>>>>>> c71a7fc0
    }
}<|MERGE_RESOLUTION|>--- conflicted
+++ resolved
@@ -181,10 +181,6 @@
             }
         }
 
-<<<<<<< HEAD
-        public static bool SupportsFips186_3 => DSAFactory.SupportsFips186_3;
-        public static bool SupportsKeyGeneration => DSAFactory.SupportsKeyGeneration;
-=======
         internal static bool SupportsFips186_3
         {
             get
@@ -192,6 +188,6 @@
                 return DSAFactory.SupportsFips186_3;
             }
         }
->>>>>>> c71a7fc0
+        public static bool SupportsKeyGeneration => DSAFactory.SupportsKeyGeneration;
     }
 }