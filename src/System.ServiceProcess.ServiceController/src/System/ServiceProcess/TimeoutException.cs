--- conflicted
+++ resolved
@@ -8,10 +8,9 @@
 namespace System.ServiceProcess
 {
     [Serializable]
-<<<<<<< HEAD
-=======
+#if !MONO
     [System.Runtime.CompilerServices.TypeForwardedFrom("System.ServiceProcess, Version=4.0.0.0, Culture=neutral, PublicKeyToken=b03f5f7f11d50a3a")]
->>>>>>> 2d2ecd2d
+#endif
     public class TimeoutException : SystemException
     {
         private const int ServiceControllerTimeout = unchecked((int)0x80131906);
