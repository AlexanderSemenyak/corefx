--- conflicted
+++ resolved
@@ -10,10 +10,9 @@
     ///     Exception used for validation using <see cref="ValidationAttribute" />.
     /// </summary>
     [Serializable]
-<<<<<<< HEAD
-=======
+#if !MONO
     [System.Runtime.CompilerServices.TypeForwardedFrom("System.ComponentModel.DataAnnotations, Version=4.0.0.0, Culture=neutral, PublicKeyToken=31bf3856ad364e35")]
->>>>>>> 2d2ecd2d
+#endif
     public class ValidationException : Exception
     {
         private ValidationResult _validationResult;
