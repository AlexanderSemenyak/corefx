// Licensed to the .NET Foundation under one or more agreements.
// The .NET Foundation licenses this file to you under the MIT license.
// See the LICENSE file in the project root for more information.

using System.Diagnostics;
using System.Runtime.CompilerServices;
using Internal.Runtime.CompilerServices;

namespace System.Buffers
{
    public readonly partial struct ReadOnlySequence<T>
    {
        [MethodImpl(MethodImplOptions.AggressiveInlining)]
        internal bool TryGetBuffer(in SequencePosition position, out ReadOnlyMemory<T> memory, out SequencePosition next)
        {
            object positionObject = position.GetObject();
            next = default;

            if (positionObject == null)
            {
                memory = default;
                return false;
            }

            SequenceType type = GetSequenceType();
            object endObject = _sequenceEnd.GetObject();
            int startIndex = GetIndex(position);
            int endIndex = GetIndex(_sequenceEnd);

            if (type == SequenceType.MultiSegment)
            {
                Debug.Assert(positionObject is ReadOnlySequenceSegment<T>);

                ReadOnlySequenceSegment<T> startSegment = (ReadOnlySequenceSegment<T>)positionObject;

                if (startSegment != endObject)
                {
                    ReadOnlySequenceSegment<T> nextSegment = startSegment.Next;

                    if (nextSegment == null)
                        ThrowHelper.ThrowInvalidOperationException_EndPositionNotReached();

                    next = new SequencePosition(nextSegment, 0);
                    memory = startSegment.Memory.Slice(startIndex);
                }
                else
                {
                    memory = startSegment.Memory.Slice(startIndex, endIndex - startIndex);
                }
            }
            else
            {
                if (positionObject != endObject)
                    ThrowHelper.ThrowInvalidOperationException_EndPositionNotReached();

                if (type == SequenceType.Array)
                {
                    Debug.Assert(positionObject is T[]);

                    memory = new ReadOnlyMemory<T>((T[])positionObject, startIndex, endIndex - startIndex);
                }
                else if (typeof(T) == typeof(char) && type == SequenceType.String)
                {
                    Debug.Assert(positionObject is string);

                    memory = (ReadOnlyMemory<T>)(object)((string)positionObject).AsMemory(startIndex, endIndex - startIndex);
                }
                else // type == SequenceType.MemoryManager
                {
                    Debug.Assert(type == SequenceType.MemoryManager);
                    Debug.Assert(positionObject is MemoryManager<T>);

                    memory = ((MemoryManager<T>)positionObject).Memory.Slice(startIndex, endIndex - startIndex);
                }
            }

            return true;
        }

        [MethodImpl(MethodImplOptions.AggressiveInlining)]
        private ReadOnlyMemory<T> GetFirstBuffer()
        {
            object startObject = _sequenceStart.GetObject();

            if (startObject == null)
                return default;

            int startIndex = _sequenceStart.GetInteger();
            int endIndex = _sequenceEnd.GetInteger();

            bool isMultiSegment = startObject != _sequenceEnd.GetObject();

            // The highest bit of startIndex and endIndex are used to infer the sequence type
            // The code below is structured this way for performance reasons and is equivalent to the following:
            // SequenceType type = GetSequenceType();
            // if (type == SequenceType.MultiSegment) { ... }
            // else if (type == SequenceType.Array) { ... }
            // else if (type == SequenceType.String){ ... }
            // else if (type == SequenceType.MemoryManager) { ... }

            // Highest bit of startIndex: A = startIndex >> 31
            // Highest bit of endIndex: B = endIndex >> 31

            if (startIndex >= 0)
            {
                // A == 0 && B == 0 means SequenceType.MultiSegment
                // A == 0 && B == 1 means SequenceType.Array

                if (endIndex >= 0)  // SequenceType.MultiSegment
                {
                    ReadOnlyMemory<T> memory = ((ReadOnlySequenceSegment<T>)startObject).Memory;
                    if (isMultiSegment)
                    {
                        return memory.Slice(startIndex);
                    }
                    return memory.Slice(startIndex, endIndex - startIndex);
                }
                else // endIndex < 0, SequenceType.Array
                {
                    if (isMultiSegment)
                        ThrowHelper.ThrowInvalidOperationException_EndPositionNotReached();

                    return new ReadOnlyMemory<T>((T[])startObject, startIndex, (endIndex & ReadOnlySequence.IndexBitMask) - startIndex);
                }
            }
            else // startIndex < 0
            {
                if (isMultiSegment)
                    ThrowHelper.ThrowInvalidOperationException_EndPositionNotReached();

                // A == 1 && B == 1 means SequenceType.String
                // A == 1 && B == 0 means SequenceType.MemoryManager

                // The type == char check here is redundant. However, we still have it to allow
                // the JIT to see when that the code is unreachable and eliminate it.
                if (typeof(T) == typeof(char) && endIndex < 0)  // SequenceType.String
                {
                    // No need to remove the FlagBitMask since (endIndex - startIndex) == (endIndex & ReadOnlySequence.IndexBitMask) - (startIndex & ReadOnlySequence.IndexBitMask)
                    return (ReadOnlyMemory<T>)(object)((string)startObject).AsMemory((startIndex & ReadOnlySequence.IndexBitMask), endIndex - startIndex);
                }
                else // endIndex >= 0, SequenceType.MemoryManager
                {
                    startIndex &= ReadOnlySequence.IndexBitMask;
                    return ((MemoryManager<T>)startObject).Memory.Slice(startIndex, endIndex - startIndex);
                }
            }
        }

        [MethodImpl(MethodImplOptions.AggressiveInlining)]
        private SequencePosition Seek(in SequencePosition start, in SequencePosition end, long offset, ExceptionArgument argument)
        {
            int startIndex = GetIndex(start);
            int endIndex = GetIndex(end);

            object startObject = start.GetObject();
            object endObject = end.GetObject();

            if (startObject != endObject)
            {
                Debug.Assert(startObject != null);
                var startSegment = (ReadOnlySequenceSegment<T>)startObject;

                int currentLength = startSegment.Memory.Length - startIndex;

                // Position in start segment, defer to single segment seek
                if (currentLength > offset)
                    goto IsSingleSegment;

                if (currentLength < 0)
                    ThrowHelper.ThrowArgumentOutOfRangeException_PositionOutOfRange();

                // End of segment. Move to start of next.
                return SeekMultiSegment(startSegment.Next, endObject, endIndex, offset - currentLength, argument);
            }

            Debug.Assert(startObject == endObject);

            if (endIndex - startIndex < offset)
                ThrowHelper.ThrowArgumentOutOfRangeException(argument);

        // Single segment Seek
        IsSingleSegment:
            return new SequencePosition(startObject, startIndex + (int)offset);
        }

        [MethodImpl(MethodImplOptions.NoInlining)]
        private static SequencePosition SeekMultiSegment(ReadOnlySequenceSegment<T> currentSegment, object endObject, int endIndex, long offset, ExceptionArgument argument)
        {
            Debug.Assert(currentSegment != null);
            Debug.Assert(offset >= 0);

            while (currentSegment != null && currentSegment != endObject)
            {
                int memoryLength = currentSegment.Memory.Length;

                // Fully contained in this segment
                if (memoryLength > offset)
                    goto FoundSegment;

                // Move to next
                offset -= memoryLength;
                currentSegment = currentSegment.Next;
            }

            // Hit the end of the segments but didn't reach the count
            if (currentSegment == null || endIndex < offset)
                ThrowHelper.ThrowArgumentOutOfRangeException(argument);

        FoundSegment:
            return new SequencePosition(currentSegment, (int)offset);
        }

        private void BoundsCheck(in SequencePosition position)
        {
            uint sliceStartIndex = (uint)GetIndex(position);
            uint startIndex = (uint)GetIndex(_sequenceStart);
            uint endIndex = (uint)GetIndex(_sequenceEnd);

            object startObject = _sequenceStart.GetObject();
            object endObject = _sequenceEnd.GetObject();

            // Single-Segment Sequence
            if (startObject == endObject)
            {
                if (!InRange(sliceStartIndex, startIndex, endIndex))
                {
                    ThrowHelper.ThrowArgumentOutOfRangeException_PositionOutOfRange();
                }
            }
            else
            {
                // Multi-Segment Sequence
                // Storing this in a local since it is used twice within InRange()
                ulong startRange = (ulong)(((ReadOnlySequenceSegment<T>)startObject).RunningIndex + startIndex);
                if (!InRange(
                    (ulong)(((ReadOnlySequenceSegment<T>)position.GetObject()).RunningIndex + sliceStartIndex),
                    startRange,
                    (ulong)(((ReadOnlySequenceSegment<T>)endObject).RunningIndex + endIndex)))
                {
                    ThrowHelper.ThrowArgumentOutOfRangeException_PositionOutOfRange();
                }
            }
        }

        private void BoundsCheck(uint sliceStartIndex, object sliceStartObject, uint sliceEndIndex, object sliceEndObject)
        {
            uint startIndex = (uint)GetIndex(_sequenceStart);
            uint endIndex = (uint)GetIndex(_sequenceEnd);

            object startObject = _sequenceStart.GetObject();
            object endObject = _sequenceEnd.GetObject();

            // Single-Segment Sequence
            if (startObject == endObject)
            {
                if (sliceStartObject != sliceEndObject ||
                    sliceStartObject != startObject ||
                    sliceStartIndex > sliceEndIndex ||
                    sliceStartIndex < startIndex ||
                    sliceEndIndex > endIndex)
                {
                    ThrowHelper.ThrowArgumentOutOfRangeException_PositionOutOfRange();
                }
            }
            else
            {
                // Multi-Segment Sequence
                // This optimization works because we know sliceStartIndex, sliceEndIndex, startIndex, and endIndex are all >= 0
                Debug.Assert(sliceStartIndex >= 0 && startIndex >= 0 && endIndex >= 0);

                ulong sliceStartRange = (ulong)(((ReadOnlySequenceSegment<T>)sliceStartObject).RunningIndex + sliceStartIndex);
                ulong sliceEndRange = (ulong)(((ReadOnlySequenceSegment<T>)sliceEndObject).RunningIndex + sliceEndIndex);
<<<<<<< HEAD

                if (sliceStartRange > sliceEndRange)
                    ThrowHelper.ThrowArgumentOutOfRangeException_PositionOutOfRange();

=======

                if (sliceStartRange > sliceEndRange)
                    ThrowHelper.ThrowArgumentOutOfRangeException_PositionOutOfRange();

>>>>>>> 92cc2668
                if (sliceStartRange < (ulong)(((ReadOnlySequenceSegment<T>)startObject).RunningIndex + startIndex)
                    || sliceEndRange > (ulong)(((ReadOnlySequenceSegment<T>)endObject).RunningIndex + endIndex))
                {
                    ThrowHelper.ThrowArgumentOutOfRangeException_PositionOutOfRange();
                }
            }
        }

        private static SequencePosition GetEndPosition(ReadOnlySequenceSegment<T> startSegment, object startObject, int startIndex, object endObject, int endIndex, long length)
        {
            int currentLength = startSegment.Memory.Length - startIndex;

            if (currentLength > length)
            {
                return new SequencePosition(startObject, startIndex + (int)length);
            }

            if (currentLength < 0)
                ThrowHelper.ThrowArgumentOutOfRangeException_PositionOutOfRange();

            return SeekMultiSegment(startSegment.Next, endObject, endIndex, length - currentLength, ExceptionArgument.length);
        }

        [MethodImpl(MethodImplOptions.AggressiveInlining)]
        private SequenceType GetSequenceType()
        {
            // We take high order bits of two indexes and move them
            // to a first and second position to convert to SequenceType

            // if (start < 0  and end < 0)
            // start >> 31 = -1, end >> 31 = -1
            // 2 * (-1) + (-1) = -3, result = (SequenceType)3

            // if (start < 0  and end >= 0)
            // start >> 31 = -1, end >> 31 = 0
            // 2 * (-1) + 0 = -2, result = (SequenceType)2

            // if (start >= 0  and end >= 0)
            // start >> 31 = 0, end >> 31 = 0
            // 2 * 0 + 0 = 0, result = (SequenceType)0

            // if (start >= 0  and end < 0)
            // start >> 31 = 0, end >> 31 = -1
            // 2 * 0 + (-1) = -1, result = (SequenceType)1

            return (SequenceType)(-(2 * (_sequenceStart.GetInteger() >> 31) + (_sequenceEnd.GetInteger() >> 31)));
        }

        [MethodImpl(MethodImplOptions.AggressiveInlining)]
        private static int GetIndex(in SequencePosition position) => position.GetInteger() & ReadOnlySequence.IndexBitMask;

        [MethodImpl(MethodImplOptions.AggressiveInlining)]
        private ReadOnlySequence<T> SliceImpl(in SequencePosition start, in SequencePosition end)
        {
            // In this method we reset high order bits from indices
            // of positions that were passed in
            // and apply type bits specific for current ReadOnlySequence type

            return new ReadOnlySequence<T>(
                start.GetObject(),
                GetIndex(start) | (_sequenceStart.GetInteger() & ReadOnlySequence.FlagBitMask),
                end.GetObject(),
                GetIndex(end) | (_sequenceEnd.GetInteger() & ReadOnlySequence.FlagBitMask)
            );
        }

        [MethodImpl(MethodImplOptions.AggressiveInlining)]
        private long GetLength()
        {
            int startIndex = GetIndex(_sequenceStart);
            int endIndex = GetIndex(_sequenceEnd);
            object startObject = _sequenceStart.GetObject();
            object endObject = _sequenceEnd.GetObject();

            if (startObject != endObject)
            {
                var startSegment = (ReadOnlySequenceSegment<T>)startObject;
                var endSegment = (ReadOnlySequenceSegment<T>)endObject;
                // (End offset) - (start offset)
                return (endSegment.RunningIndex + endIndex) - (startSegment.RunningIndex + startIndex);
            }

            // Single segment length
            return endIndex - startIndex;
        }

        internal bool TryGetReadOnlySequenceSegment(out ReadOnlySequenceSegment<T> startSegment, out int startIndex, out ReadOnlySequenceSegment<T> endSegment, out int endIndex)
        {
            object startObject = _sequenceStart.GetObject();

            // Default or not MultiSegment
            if (startObject == null || GetSequenceType() != SequenceType.MultiSegment)
            {
                startSegment = null;
                startIndex = 0;
                endSegment = null;
                endIndex = 0;
                return false;
            }
            
            Debug.Assert(_sequenceEnd.GetObject() != null);

            startSegment = (ReadOnlySequenceSegment<T>)startObject;
            startIndex = GetIndex(_sequenceStart);
            endSegment = (ReadOnlySequenceSegment<T>)_sequenceEnd.GetObject();
            endIndex = GetIndex(_sequenceEnd);
            return true;
        }

        internal bool TryGetArray(out ArraySegment<T> segment)
        {
            if (GetSequenceType() != SequenceType.Array)
            {
                segment = default;
                return false;
            }

            Debug.Assert(_sequenceStart.GetObject() != null);

            int startIndex = GetIndex(_sequenceStart);
            segment = new ArraySegment<T>((T[])_sequenceStart.GetObject(), startIndex, GetIndex(_sequenceEnd) - startIndex);
            return true;
        }

        internal bool TryGetString(out string text, out int start, out int length)
        {
            if (typeof(T) != typeof(char) || GetSequenceType() != SequenceType.String)
            {
                start = 0;
                length = 0;
                text = null;
                return false;
            }

            Debug.Assert(_sequenceStart.GetObject() != null);

            start = GetIndex(_sequenceStart);
            length = GetIndex(_sequenceEnd) - start;
            text = (string)_sequenceStart.GetObject();
            return true;
        }

        private static bool InRange(uint value, uint start, uint end)
        {
            // _sequenceStart and _sequenceEnd must be well-formed
            Debug.Assert(start <= int.MaxValue);
            Debug.Assert(end <= int.MaxValue);
            Debug.Assert(start <= end);

            // The case, value > int.MaxValue, is invalid, and hence it shouldn't be in the range.
            // If value > int.MaxValue, it is invariably greater than both 'start' and 'end'.
            // In that case, the experession simplifies to value <= end, which will return false.

            // The case, value < start, is invalid.
            // In that case, (value - start) would underflow becoming larger than int.MaxValue.
            // (end - start) can never underflow and hence must be within 0 and int.MaxValue. 
            // So, we will correctly return false.

            // The case, value > end, is invalid.
            // In that case, the expression simplifies to value <= end, which will return false.
            // This is because end > start & value > end implies value > start as well.

            // In all other cases, value is valid, and we return true.

            // Equivalent to: return (start <= value && value <= start)
            return (value - start) <= (end - start);
        }

        private static bool InRange(ulong value, ulong start, ulong end)
        {
            // _sequenceStart and _sequenceEnd must be well-formed
            Debug.Assert(start <= long.MaxValue);
            Debug.Assert(end <= long.MaxValue);
            Debug.Assert(start <= end);

            // The case, value > long.MaxValue, is invalid, and hence it shouldn't be in the range.
            // If value > long.MaxValue, it is invariably greater than both 'start' and 'end'.
            // In that case, the experession simplifies to value <= end, which will return false.

            // The case, value < start, is invalid.
            // In that case, (value - start) would underflow becoming larger than long.MaxValue.
            // (end - start) can never underflow and hence must be within 0 and long.MaxValue. 
            // So, we will correctly return false.

            // The case, value > end, is invalid.
            // In that case, the expression simplifies to value <= end, which will return false.
            // This is because end > start & value > end implies value > start as well.

            // In all other cases, value is valid, and we return true.

            // Equivalent to: return (start <= value && value <= start)
            return (value - start) <= (end - start);
        }
    }
}<|MERGE_RESOLUTION|>--- conflicted
+++ resolved
@@ -270,17 +270,10 @@
 
                 ulong sliceStartRange = (ulong)(((ReadOnlySequenceSegment<T>)sliceStartObject).RunningIndex + sliceStartIndex);
                 ulong sliceEndRange = (ulong)(((ReadOnlySequenceSegment<T>)sliceEndObject).RunningIndex + sliceEndIndex);
-<<<<<<< HEAD
 
                 if (sliceStartRange > sliceEndRange)
                     ThrowHelper.ThrowArgumentOutOfRangeException_PositionOutOfRange();
 
-=======
-
-                if (sliceStartRange > sliceEndRange)
-                    ThrowHelper.ThrowArgumentOutOfRangeException_PositionOutOfRange();
-
->>>>>>> 92cc2668
                 if (sliceStartRange < (ulong)(((ReadOnlySequenceSegment<T>)startObject).RunningIndex + startIndex)
                     || sliceEndRange > (ulong)(((ReadOnlySequenceSegment<T>)endObject).RunningIndex + endIndex))
                 {
