// Licensed to the .NET Foundation under one or more agreements.
// The .NET Foundation licenses this file to you under the MIT license.
// See the LICENSE file in the project root for more information.

using System.Collections.Generic;
using System.Diagnostics;
using System.Linq;
using System.Security.Cryptography.Asn1;
using System.Security.Cryptography.Pkcs.Asn1;
using System.Security.Cryptography.X509Certificates;
using System.Security.Cryptography.Xml;

using Internal.Cryptography;

namespace System.Security.Cryptography.Pkcs
{
    public sealed class SignerInfo
    {
        public int Version { get; }
        public SubjectIdentifier SignerIdentifier { get; }

        private readonly Oid _digestAlgorithm;
        private readonly AttributeAsn[] _signedAttributes;
        private readonly ReadOnlyMemory<byte>? _signedAttributesMemory;
        private readonly Oid _signatureAlgorithm;
        private readonly ReadOnlyMemory<byte>? _signatureAlgorithmParameters;
        private readonly ReadOnlyMemory<byte> _signature;
        private readonly AttributeAsn[] _unsignedAttributes;

        private readonly SignedCms _document;
        private X509Certificate2 _signerCertificate;
        private SignerInfo _parentSignerInfo;
        private CryptographicAttributeObjectCollection _parsedSignedAttrs;
        private CryptographicAttributeObjectCollection _parsedUnsignedAttrs;

        internal SignerInfo(ref SignerInfoAsn parsedData, SignedCms ownerDocument)
        {
            Version = parsedData.Version;
            SignerIdentifier = new SubjectIdentifier(parsedData.Sid);
            _digestAlgorithm = parsedData.DigestAlgorithm.Algorithm;
            _signedAttributesMemory = parsedData.SignedAttributes;
            _signatureAlgorithm = parsedData.SignatureAlgorithm.Algorithm;
            _signatureAlgorithmParameters = parsedData.SignatureAlgorithm.Parameters;
            _signature = parsedData.SignatureValue;
            _unsignedAttributes = parsedData.UnsignedAttributes;

            if (_signedAttributesMemory.HasValue)
            {
                SignedAttributesSet signedSet = SignedAttributesSet.Decode(
                    _signedAttributesMemory.Value,
                    AsnEncodingRules.BER);

                _signedAttributes = signedSet.SignedAttributes;
                Debug.Assert(_signedAttributes != null);
            }

            _document = ownerDocument;
        }

        public CryptographicAttributeObjectCollection SignedAttributes
        {
            get
            {
                if (_parsedSignedAttrs == null)
                {
                    _parsedSignedAttrs = MakeAttributeCollection(_signedAttributes);
                }

                return _parsedSignedAttrs;
            }
        }

        public CryptographicAttributeObjectCollection UnsignedAttributes
        {
            get
            {
                if (_parsedUnsignedAttrs == null)
                {
                    _parsedUnsignedAttrs = MakeAttributeCollection(_unsignedAttributes);
                }

                return _parsedUnsignedAttrs;
            }
        }

        internal ReadOnlyMemory<byte> GetSignatureMemory() => _signature;

        public byte[] GetSignature() => _signature.ToArray();

        public X509Certificate2 Certificate
        {
            get
            {
                if (_signerCertificate == null)
                {
                    _signerCertificate = FindSignerCertificate();
                }

                return _signerCertificate;
            }
        }

        public SignerInfoCollection CounterSignerInfos
        {
            get
            {
                // We only support one level of counter signing.
                if (_parentSignerInfo != null ||
                    _unsignedAttributes == null ||
                    _unsignedAttributes.Length == 0)
                {
                    return new SignerInfoCollection();
                }

                return GetCounterSigners(_unsignedAttributes);
            }
        }

        public Oid DigestAlgorithm => new Oid(_digestAlgorithm);

        public Oid SignatureAlgorithm => new Oid(_signatureAlgorithm);

        public void AddUnsignedAttribute(AsnEncodedData unsignedAttribute)
        {
            int myIdx = _document.SignerInfos.FindIndexForSigner(this);

            if (myIdx < 0)
            {
                throw new CryptographicException(SR.Cryptography_Cms_SignerNotFound);
            }

            ref SignedDataAsn signedData = ref _document.GetRawData();
            ref SignerInfoAsn mySigner = ref signedData.SignerInfos[myIdx];

            int existingAttribute = mySigner.UnsignedAttributes == null ? -1 : FindAttributeIndexByOid(mySigner.UnsignedAttributes, unsignedAttribute.Oid);

            if (existingAttribute == -1)
            {
                // create a new attribute
                AttributeAsn newUnsignedAttr;
                using (AsnWriter writer = new AsnWriter(AsnEncodingRules.BER))
                {
                    writer.PushSetOf();
                    writer.WriteEncodedValue(unsignedAttribute.RawData);
                    writer.PopSetOf();

                    newUnsignedAttr = new AttributeAsn
                    {
                        AttrType = new Oid(unsignedAttribute.Oid),
                        AttrValues = writer.Encode(),
                    };
                }

                int newAttributeIdx;

                if (mySigner.UnsignedAttributes == null)
                {
                    newAttributeIdx = 0;
                    mySigner.UnsignedAttributes = new AttributeAsn[1];
                }
                else
                {
                    newAttributeIdx = mySigner.UnsignedAttributes.Length;
                    Array.Resize(ref mySigner.UnsignedAttributes, newAttributeIdx + 1);
                }

                mySigner.UnsignedAttributes[newAttributeIdx] = newUnsignedAttr;
            }
            else
            {
                // merge with existing attribute
                ref AttributeAsn modifiedAttr = ref mySigner.UnsignedAttributes[existingAttribute];

                using (AsnWriter writer = new AsnWriter(AsnEncodingRules.BER))
                {
                    writer.PushSetOf();

                    AsnReader reader = new AsnReader(modifiedAttr.AttrValues, AsnEncodingRules.BER);
                    AsnReader collReader = reader.ReadSetOf();

                    reader.ThrowIfNotEmpty();

                    // re-add old values
                    while (collReader.HasData)
                    {
                        writer.WriteEncodedValue(collReader.GetEncodedValue());
                    }

                    writer.WriteEncodedValue(unsignedAttribute.RawData);

                    writer.PopSetOf();
                    modifiedAttr.AttrValues = writer.Encode();
                }
            }

            // Re-normalize the document
            _document.Reencode();
        }

        public void RemoveUnsignedAttribute(AsnEncodedData unsignedAttribute)
        {
            int myIdx = _document.SignerInfos.FindIndexForSigner(this);

            if (myIdx < 0)
            {
                throw new CryptographicException(SR.Cryptography_Cms_SignerNotFound);
            }

            ref SignedDataAsn signedData = ref _document.GetRawData();
            ref SignerInfoAsn mySigner = ref signedData.SignerInfos[myIdx];

            (int outerIndex, int innerIndex) = FindAttributeLocation(mySigner.UnsignedAttributes, unsignedAttribute, out bool isOnlyValue);

            if (outerIndex == -1 || innerIndex == -1)
            {
                throw new CryptographicException(SR.Cryptography_Cms_NoAttributeFound);
            }

            if (isOnlyValue)
            {
                PkcsHelpers.RemoveAt(ref mySigner.UnsignedAttributes, outerIndex);
            }
            else
            {
                RemoveAttributeValueWithoutIndexChecking(ref mySigner.UnsignedAttributes[outerIndex], innerIndex);
            }

            // Re-normalize the document
            _document.Reencode();
        }

        private SignerInfoCollection GetCounterSigners(AttributeAsn[] unsignedAttrs)
        {
            // Since each "attribute" can have multiple "attribute values" there's no real
            // correlation to a predictive size here.
            List<SignerInfo> signerInfos = new List<SignerInfo>();

            foreach (AttributeAsn attributeAsn in unsignedAttrs)
            {
                if (attributeAsn.AttrType.Value == Oids.CounterSigner)
                {
                    AsnReader reader = new AsnReader(attributeAsn.AttrValues, AsnEncodingRules.BER);
                    AsnReader collReader = reader.ReadSetOf();

                    reader.ThrowIfNotEmpty();

                    while (collReader.HasData)
                    {
                        SignerInfoAsn parsedData =
                            AsnSerializer.Deserialize<SignerInfoAsn>(collReader.GetEncodedValue(), AsnEncodingRules.BER);

                        SignerInfo signerInfo = new SignerInfo(ref parsedData, _document)
                        {
                            _parentSignerInfo = this
                        };

                        signerInfos.Add(signerInfo);
                    }
                }
            }

            return new SignerInfoCollection(signerInfos.ToArray());
        }

        public void ComputeCounterSignature()
        {
            throw new PlatformNotSupportedException(SR.Cryptography_Cms_NoSignerCert);
        }

        public void ComputeCounterSignature(CmsSigner signer)
        {
            if (_parentSignerInfo != null)
                throw new CryptographicException(SR.Cryptography_Cms_NoCounterCounterSigner);
            if (signer == null)
                throw new ArgumentNullException(nameof(signer));

            signer.CheckCertificateValue();

            int myIdx = _document.SignerInfos.FindIndexForSigner(this);

            if (myIdx < 0)
            {
                throw new CryptographicException(SR.Cryptography_Cms_SignerNotFound);
            }

            // Make sure that we're using the most up-to-date version of this that we can.
            SignerInfo effectiveThis = _document.SignerInfos[myIdx];
            X509Certificate2Collection chain;
            SignerInfoAsn newSignerInfo = signer.Sign(effectiveThis._signature, null, false, out chain);

            AttributeAsn newUnsignedAttr;

            using (AsnWriter writer = new AsnWriter(AsnEncodingRules.DER))
            {
                writer.PushSetOf();
                AsnSerializer.Serialize(newSignerInfo, writer);
                writer.PopSetOf();

                newUnsignedAttr = new AttributeAsn
                {
                    AttrType = new Oid(Oids.CounterSigner, Oids.CounterSigner),
                    AttrValues = writer.Encode(),
                };
            }

            ref SignedDataAsn signedData = ref _document.GetRawData();
            ref SignerInfoAsn mySigner = ref signedData.SignerInfos[myIdx];

            int newExtensionIdx;

            if (mySigner.UnsignedAttributes == null)
            {
                mySigner.UnsignedAttributes = new AttributeAsn[1];
                newExtensionIdx = 0;
            }
            else
            {
                newExtensionIdx = mySigner.UnsignedAttributes.Length;
                Array.Resize(ref mySigner.UnsignedAttributes, newExtensionIdx + 1);
            }

            mySigner.UnsignedAttributes[newExtensionIdx] = newUnsignedAttr;
            _document.UpdateCertificatesFromAddition(chain);
            // Re-normalize the document
            _document.Reencode();
        }

        public void RemoveCounterSignature(int index)
        {
            if (index < 0)
            {
                // In NetFx RemoveCounterSignature doesn't bounds check, but the helper it calls does.
                // In the helper the argument is called "childIndex".
                throw new ArgumentOutOfRangeException("childIndex");
            }

            // The SignerInfo class is a projection of data contained within the SignedCms.
            // The projection is applied at construction time, and is not live.
            // So RemoveCounterSignature modifies _document, not this.
            // (Because that's what NetFx does)

            int myIdx = _document.SignerInfos.FindIndexForSigner(this);

            // We've been removed.
            if (myIdx < 0)
            {
                throw new CryptographicException(SR.Cryptography_Cms_SignerNotFound);
            }

            ref SignedDataAsn parentData = ref _document.GetRawData();
            ref SignerInfoAsn myData = ref parentData.SignerInfos[myIdx];

            if (myData.UnsignedAttributes == null)
            {
                throw new CryptographicException(SR.Cryptography_Cms_NoSignerAtIndex);
            }

            int removeAttrIdx = -1;
            int removeValueIndex = -1;
            bool removeWholeAttr = false;
            int csIndex = 0;

            AttributeAsn[] unsignedAttrs = myData.UnsignedAttributes;

            for (var i = 0; i < unsignedAttrs.Length; i++)
            {
                AttributeAsn attributeAsn = unsignedAttrs[i];

                if (attributeAsn.AttrType.Value == Oids.CounterSigner)
                {
                    AsnReader reader = new AsnReader(attributeAsn.AttrValues, AsnEncodingRules.BER);
                    AsnReader collReader = reader.ReadSetOf();

                    reader.ThrowIfNotEmpty();

                    int j = 0;

                    while (collReader.HasData)
                    {
                        collReader.GetEncodedValue();

                        if (csIndex == index)
                        {
                            removeAttrIdx = i;
                            removeValueIndex = j;
                        }

                        csIndex++;
                        j++;
                    }

                    if (removeValueIndex == 0 && j == 1)
                    {
                        removeWholeAttr = true;
                    }

                    if (removeAttrIdx >= 0)
                    {
                        break;
                    }
                }
            }

            if (removeAttrIdx < 0)
            {
                throw new CryptographicException(SR.Cryptography_Cms_NoSignerAtIndex);
            }

            // The easy path:
            if (removeWholeAttr)
            {
                // Empty needs to normalize to null.
                if (unsignedAttrs.Length == 1)
                {
                    myData.UnsignedAttributes = null;
                }
                else
                {
                    PkcsHelpers.RemoveAt(ref myData.UnsignedAttributes, removeAttrIdx);
                }
            }
            else
            {
<<<<<<< HEAD
                ref AttributeAsn modifiedAttr = ref unsignedAttrs[removeAttrIdx];

                using (AsnWriter writer = new AsnWriter(AsnEncodingRules.BER))
                {
                    writer.PushSetOf();

                    AsnReader outerReader = new AsnReader(modifiedAttr.AttrValues, writer.RuleSet);
                    AsnReader reader = outerReader.ReadSetOf();
                    outerReader.ThrowIfNotEmpty();

                    int i = 0;

                    while (reader.HasData)
                    {
                        ReadOnlyMemory<byte> encodedValue = reader.GetEncodedValue();

                        if (i != removeValueIndex)
                        {
                            writer.WriteEncodedValue(encodedValue);
                        }

                        i++;
                    }

                    writer.PopSetOf();
                    modifiedAttr.AttrValues = writer.Encode();
                }
=======
                RemoveAttributeValueWithoutIndexChecking(ref unsignedAttrs[removeAttrIdx], removeValueIndex);
>>>>>>> 92cc2668
            }
        }

        public void RemoveCounterSignature(SignerInfo counterSignerInfo)
        {
            if (counterSignerInfo == null)
                throw new ArgumentNullException(nameof(counterSignerInfo));

            SignerInfoCollection docSigners = _document.SignerInfos;
            int index = docSigners.FindIndexForSigner(this);

            if (index < 0)
            {
                throw new CryptographicException(SR.Cryptography_Cms_SignerNotFound);
            }

            SignerInfo liveThis = docSigners[index];
            index = liveThis.CounterSignerInfos.FindIndexForSigner(counterSignerInfo);

            if (index < 0)
            {
                throw new CryptographicException(SR.Cryptography_Cms_SignerNotFound);
            }

            RemoveCounterSignature(index);
        }

        public void CheckSignature(bool verifySignatureOnly) =>
            CheckSignature(new X509Certificate2Collection(), verifySignatureOnly);

        public void CheckSignature(X509Certificate2Collection extraStore, bool verifySignatureOnly)
        {
            if (extraStore == null)
                throw new ArgumentNullException(nameof(extraStore));

            X509Certificate2 certificate = Certificate;

            if (certificate == null)
            {
                certificate = FindSignerCertificate(SignerIdentifier, extraStore);

                if (certificate == null)
                {
                    throw new CryptographicException(SR.Cryptography_Cms_SignerNotFound);
                }
            }

            Verify(extraStore, certificate, verifySignatureOnly);
        }

        public void CheckHash()
        {
            if (!CheckHash(compatMode: false) && !CheckHash(compatMode: true))
            {
                throw new CryptographicException(SR.Cryptography_BadSignature);
            }
        }

        private bool CheckHash(bool compatMode)
        {
            using (IncrementalHash hasher = PrepareDigest(compatMode))
            {
                if (hasher == null)
                {
                    Debug.Assert(compatMode, $"{nameof(PrepareDigest)} returned null for the primary check");
                    return false;
                }

                byte[] expectedSignature = hasher.GetHashAndReset();
                return _signature.Span.SequenceEqual(expectedSignature);
            }
        }

        private X509Certificate2 FindSignerCertificate()
        {
            return FindSignerCertificate(SignerIdentifier, _document.Certificates);
        }

        private static X509Certificate2 FindSignerCertificate(
            SubjectIdentifier signerIdentifier,
            X509Certificate2Collection extraStore)
        {
            if (extraStore == null || extraStore.Count == 0)
            {
                return null;
            }

            X509Certificate2Collection filtered = null;
            X509Certificate2 match = null;

            switch (signerIdentifier.Type)
            {
                case SubjectIdentifierType.IssuerAndSerialNumber:
                {
                    X509IssuerSerial issuerSerial = (X509IssuerSerial)signerIdentifier.Value;
                    filtered = extraStore.Find(X509FindType.FindBySerialNumber, issuerSerial.SerialNumber, false);

                    foreach (X509Certificate2 cert in filtered)
                    {
                        if (cert.IssuerName.Name == issuerSerial.IssuerName)
                        {
                            match = cert;
                            break;
                        }
                    }

                    break;
                }
                case SubjectIdentifierType.SubjectKeyIdentifier:
                {
                    filtered = extraStore.Find(X509FindType.FindBySubjectKeyIdentifier, signerIdentifier.Value, false);

                    if (filtered.Count > 0)
                    {
                        match = filtered[0];
                    }

                    break;
                }
            }

            if (filtered != null)
            {
                foreach (X509Certificate2 cert in filtered)
                {
                    if (!ReferenceEquals(cert, match))
                    {
                        cert.Dispose();
                    }
                }
            }

            return match;
        }

        private IncrementalHash PrepareDigest(bool compatMode)
        {
            HashAlgorithmName hashAlgorithmName = GetDigestAlgorithm();

            IncrementalHash hasher = IncrementalHash.CreateHash(hashAlgorithmName);

            if (_parentSignerInfo == null)
            {
                // Windows compatibility: If a document was loaded in detached mode,
                // but had content, hash both parts of the content.
                if (_document.Detached)
                {
                    ref SignedDataAsn documentData = ref _document.GetRawData();
                    ReadOnlyMemory<byte>? embeddedContent = documentData.EncapContentInfo.Content;

                    if (embeddedContent != null)
                    {
                        // Unwrap the OCTET STRING manually, because of PKCS#7 compatibility.
                        // https://tools.ietf.org/html/rfc5652#section-5.2.1
                        ReadOnlyMemory<byte> hashableContent = SignedCms.GetContent(
                            embeddedContent.Value,
                            documentData.EncapContentInfo.ContentType);

                        hasher.AppendData(hashableContent.Span);
                    }
                }

                hasher.AppendData(_document.GetHashableContentSpan());
            }
            else
            {
                hasher.AppendData(_parentSignerInfo._signature.Span);
            }

            // A Counter-Signer always requires signed attributes.
            // If any signed attributes are present, message-digest is required.
            bool invalid = _parentSignerInfo != null || _signedAttributes != null;

            if (_signedAttributes != null)
            {
                byte[] contentDigest = hasher.GetHashAndReset();

                using (AsnWriter writer = new AsnWriter(AsnEncodingRules.DER))
                {
                    // Some CMS implementations exist which do not sort the attributes prior to
                    // generating the signature.  While they are not, technically, validly signed,
                    // Windows and OpenSSL both support trying in the document order rather than
                    // a sorted order.  To accomplish this we will build as a SEQUENCE OF, but feed
                    // the SET OF into the hasher.
                    if (compatMode)
                    {
                        writer.PushSequence();
                    }
                    else
                    {
                        writer.PushSetOf();
                    }

                    foreach (AttributeAsn attr in _signedAttributes)
                    {
                        AsnSerializer.Serialize(attr, writer);

                        // .NET Framework doesn't seem to validate the content type attribute,
                        // so we won't, either.

                        if (attr.AttrType.Value == Oids.MessageDigest)
                        {
                            CryptographicAttributeObject obj = MakeAttribute(attr);

                            if (obj.Values.Count != 1)
                            {
                                throw new CryptographicException(SR.Cryptography_BadHashValue);
                            }

                            var digestAttr = (Pkcs9MessageDigest)obj.Values[0];

                            if (!contentDigest.AsSpan().SequenceEqual(digestAttr.MessageDigest))
                            {
                                throw new CryptographicException(SR.Cryptography_BadHashValue);
                            }

                            invalid = false;
                        }
                    }

                    if (compatMode)
                    {
                        writer.PopSequence();

#if netcoreapp
                        Span<byte> setOfTag = stackalloc byte[1];
                        setOfTag[0] = 0x31;

                        hasher.AppendData(setOfTag);
                        hasher.AppendData(writer.EncodeAsSpan().Slice(1));
#else
                        byte[] encoded = writer.Encode();
                        encoded[0] = 0x31;
                        hasher.AppendData(encoded);
#endif
                    }
                    else
                    {
                        writer.PopSetOf();

#if netcoreapp
                        hasher.AppendData(writer.EncodeAsSpan());
#else
                        hasher.AppendData(writer.Encode());
#endif
                    }
                }
            }
            else if (compatMode)
            {
                // If there were no signed attributes there's nothing to be compatible about.
                return null;
            }

            if (invalid)
            {
                throw new CryptographicException(SR.Cryptography_Cms_MissingAuthenticatedAttribute);
            }

            return hasher;
        }

        private void Verify(
            X509Certificate2Collection extraStore,
            X509Certificate2 certificate,
            bool verifySignatureOnly)
        {
            CmsSignature signatureProcessor = CmsSignature.ResolveAndVerifyKeyType(SignatureAlgorithm.Value, key: null);

            if (signatureProcessor == null)
            {
                throw new CryptographicException(SR.Cryptography_Cms_UnknownAlgorithm, SignatureAlgorithm.Value);
            }

            bool signatureValid =
                VerifySignature(signatureProcessor, certificate, compatMode: false) ||
                VerifySignature(signatureProcessor, certificate, compatMode: true);

            if (!signatureValid)
            {
                throw new CryptographicException(SR.Cryptography_BadSignature);
            }

            if (!verifySignatureOnly)
            {
                X509Chain chain = new X509Chain();
                chain.ChainPolicy.ExtraStore.AddRange(extraStore);
                chain.ChainPolicy.RevocationMode = X509RevocationMode.Online;
                chain.ChainPolicy.RevocationFlag = X509RevocationFlag.ExcludeRoot;

                if (!chain.Build(certificate))
                {
                    X509ChainStatus status = chain.ChainStatus.FirstOrDefault();
                    throw new CryptographicException(SR.Cryptography_Cms_TrustFailure, status.StatusInformation);
                }

                // NetFx checks for either of these
                const X509KeyUsageFlags SufficientFlags =
                    X509KeyUsageFlags.DigitalSignature |
                    X509KeyUsageFlags.NonRepudiation;

                foreach (X509Extension ext in certificate.Extensions)
                {
                    if (ext.Oid.Value == Oids.KeyUsage)
                    {
                        if (!(ext is X509KeyUsageExtension keyUsage))
                        {
                            keyUsage = new X509KeyUsageExtension();
                            keyUsage.CopyFrom(ext);
                        }

                        if ((keyUsage.KeyUsages & SufficientFlags) == 0)
                        {
                            throw new CryptographicException(SR.Cryptography_Cms_WrongKeyUsage);
                        }
                    }
                }
            }
        }

        private bool VerifySignature(
            CmsSignature signatureProcessor,
            X509Certificate2 certificate,
            bool compatMode)
        {
            using (IncrementalHash hasher = PrepareDigest(compatMode))
            {
                if (hasher == null)
                {
                    Debug.Assert(compatMode, $"{nameof(PrepareDigest)} returned null for the primary check");
                    return false;
                }

#if netcoreapp
                // SHA-2-512 is the biggest digest type we know about.
                Span<byte> digestValue = stackalloc byte[512 / 8];
                ReadOnlySpan<byte> digest = digestValue;
                ReadOnlyMemory<byte> signature = _signature;

                if (hasher.TryGetHashAndReset(digestValue, out int bytesWritten))
                {
                    digest = digestValue.Slice(0, bytesWritten);
                }
                else
                {
                    digest = hasher.GetHashAndReset();
                }
#else
                byte[] digest = hasher.GetHashAndReset();
                byte[] signature = _signature.ToArray();
#endif

                return signatureProcessor.VerifySignature(
                    digest,
                    signature,
                    DigestAlgorithm.Value,
                    hasher.AlgorithmName,
                    _signatureAlgorithmParameters,
                    certificate);
            }
        }

        private HashAlgorithmName GetDigestAlgorithm()
        {
            return PkcsHelpers.GetDigestAlgorithm(DigestAlgorithm.Value);
        }

        internal static CryptographicAttributeObjectCollection MakeAttributeCollection(AttributeAsn[] attributes)
        {
            var coll = new CryptographicAttributeObjectCollection();

            if (attributes == null)
                return coll;

            foreach (AttributeAsn attribute in attributes)
            {
                coll.AddWithoutMerge(MakeAttribute(attribute));
            }

            return coll;
        }

        private static CryptographicAttributeObject MakeAttribute(AttributeAsn attribute)
        {
            Oid type = new Oid(attribute.AttrType);

            ReadOnlyMemory<byte> attrSetBytes = attribute.AttrValues;

            AsnReader reader = new AsnReader(attrSetBytes, AsnEncodingRules.BER);
            AsnReader collReader = reader.ReadSetOf();

            reader.ThrowIfNotEmpty();

            AsnEncodedDataCollection valueColl = new AsnEncodedDataCollection();

            while (collReader.HasData)
            {
                byte[] attrBytes = collReader.GetEncodedValue().ToArray();
                valueColl.Add(PkcsHelpers.CreateBestPkcs9AttributeObjectAvailable(type, attrBytes));
            }

            return new CryptographicAttributeObject(type, valueColl);
        }

        private static int FindAttributeIndexByOid(AttributeAsn[] attributes, Oid oid, int startIndex = 0)
        {
            for (int i = startIndex; i < attributes.Length; i++)
            {
                if (attributes[i].AttrType.Value == oid.Value)
                {
                    return i;
                }
            }

            return -1;
        }

        private static int FindAttributeValueIndexByEncodedData(ReadOnlyMemory<byte> attributeValues, ReadOnlySpan<byte> asnEncodedData, out bool isOnlyValue)
        {
            AsnReader reader = new AsnReader(attributeValues, AsnEncodingRules.BER);
            AsnReader collReader = reader.ReadSetOf();

            reader.ThrowIfNotEmpty();

            for (int i = 0; collReader.HasData; i++)
            {
                ReadOnlySpan<byte> data = collReader.GetEncodedValue().Span;
                if (data.SequenceEqual(asnEncodedData))
                {
                    isOnlyValue = i == 0 && !collReader.HasData;
                    return i;
                }
            }

            isOnlyValue = false;
            return -1;
        }

        private static (int, int) FindAttributeLocation(AttributeAsn[] attributes, AsnEncodedData attribute, out bool isOnlyValue)
        {
            for (int outerIndex = 0; ; outerIndex++)
            {
                outerIndex = FindAttributeIndexByOid(attributes, attribute.Oid, outerIndex);

                if (outerIndex == -1)
                {
                    break;
                }

                int innerIndex = FindAttributeValueIndexByEncodedData(attributes[outerIndex].AttrValues, attribute.RawData, out isOnlyValue);
                if (innerIndex != -1)
                {
                    return (outerIndex, innerIndex);
                }
            }

            isOnlyValue = false;
            return (-1, -1);
        }

        private static void RemoveAttributeValueWithoutIndexChecking(ref AttributeAsn modifiedAttr, int removeValueIndex)
        {
            // Using BER rules to avoid resorting
            using (AsnWriter writer = new AsnWriter(AsnEncodingRules.BER))
            {
                writer.PushSetOf();

                AsnReader reader = new AsnReader(modifiedAttr.AttrValues, writer.RuleSet);
                AsnReader collReader = reader.ReadSetOf();

                reader.ThrowIfNotEmpty();

                int i = 0;

                while (collReader.HasData)
                {
                    ReadOnlyMemory<byte> encodedValue = collReader.GetEncodedValue();

                    if (i != removeValueIndex)
                    {
                        writer.WriteEncodedValue(encodedValue);
                    }

                    i++;
                }

                writer.PopSetOf();
                modifiedAttr.AttrValues = writer.Encode();
            }
        }
    }
}<|MERGE_RESOLUTION|>--- conflicted
+++ resolved
@@ -421,37 +421,7 @@
             }
             else
             {
-<<<<<<< HEAD
-                ref AttributeAsn modifiedAttr = ref unsignedAttrs[removeAttrIdx];
-
-                using (AsnWriter writer = new AsnWriter(AsnEncodingRules.BER))
-                {
-                    writer.PushSetOf();
-
-                    AsnReader outerReader = new AsnReader(modifiedAttr.AttrValues, writer.RuleSet);
-                    AsnReader reader = outerReader.ReadSetOf();
-                    outerReader.ThrowIfNotEmpty();
-
-                    int i = 0;
-
-                    while (reader.HasData)
-                    {
-                        ReadOnlyMemory<byte> encodedValue = reader.GetEncodedValue();
-
-                        if (i != removeValueIndex)
-                        {
-                            writer.WriteEncodedValue(encodedValue);
-                        }
-
-                        i++;
-                    }
-
-                    writer.PopSetOf();
-                    modifiedAttr.AttrValues = writer.Encode();
-                }
-=======
                 RemoveAttributeValueWithoutIndexChecking(ref unsignedAttrs[removeAttrIdx], removeValueIndex);
->>>>>>> 92cc2668
             }
         }
 
