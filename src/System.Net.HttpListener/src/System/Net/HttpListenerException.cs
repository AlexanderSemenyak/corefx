--- conflicted
+++ resolved
@@ -9,10 +9,9 @@
 namespace System.Net
 {
     [Serializable]
-<<<<<<< HEAD
-=======
+#if !MONO
     [System.Runtime.CompilerServices.TypeForwardedFrom("System, Version=4.0.0.0, Culture=neutral, PublicKeyToken=b77a5c561934e089")]
->>>>>>> 2d2ecd2d
+#endif
     public class HttpListenerException : Win32Exception
     {
         public HttpListenerException() : base(Marshal.GetLastWin32Error())
