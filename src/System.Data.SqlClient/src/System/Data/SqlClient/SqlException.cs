// Licensed to the .NET Foundation under one or more agreements.
// The .NET Foundation licenses this file to you under the MIT license.
// See the LICENSE file in the project root for more information.



//------------------------------------------------------------------------------

using System.Collections;
using System.ComponentModel;
using System.Data.Common;
using System.Diagnostics;
using System.Globalization;
using System.Runtime.Serialization;
using System.Text; // StringBuilder

namespace System.Data.SqlClient
{
<<<<<<< HEAD
    [Serializable]
    public sealed class SqlException : System.Data.Common.DbException
=======
    public sealed partial class SqlException : System.Data.Common.DbException
>>>>>>> e0dc2c42
    {
        private const string OriginalClientConnectionIdKey = "OriginalClientConnectionId";
        private const string RoutingDestinationKey = "RoutingDestination";
        private const int SqlExceptionHResult = unchecked((int)0x80131904);

        private SqlErrorCollection _errors;
        private Guid _clientConnectionId = Guid.Empty;

        private SqlException(string message, SqlErrorCollection errorCollection, Exception innerException, Guid conId) : base(message, innerException)
        {
            HResult = SqlExceptionHResult;
            _errors = errorCollection;
            _clientConnectionId = conId;
        }

        public override void GetObjectData(SerializationInfo si, StreamingContext context)
        {
            base.GetObjectData(si, context);
        }

        // runtime will call even if private...
        public SqlErrorCollection Errors
        {
            get
            {
                if (_errors == null)
                {
                    _errors = new SqlErrorCollection();
                }
                return _errors;
            }
        }

        public Guid ClientConnectionId
        {
            get
            {
                return _clientConnectionId;
            }
        }


        public byte Class
        {
            get { return this.Errors[0].Class; }
        }

        public int LineNumber
        {
            get { return this.Errors[0].LineNumber; }
        }

        public int Number
        {
            get { return this.Errors[0].Number; }
        }

        public string Procedure
        {
            get { return this.Errors[0].Procedure; }
        }

        public string Server
        {
            get { return this.Errors[0].Server; }
        }

        public byte State
        {
            get { return this.Errors[0].State; }
        }

        override public string Source
        {
            get { return this.Errors[0].Source; }
        }

        public override string ToString()
        {
            StringBuilder sb = new StringBuilder(base.ToString());
            sb.AppendLine();
            sb.AppendFormat(SQLMessage.ExClientConnectionId(), _clientConnectionId);

            // Append the error number, state and class if the server provided it
            if (Number != 0)
            {
                sb.AppendLine();
                sb.AppendFormat(SQLMessage.ExErrorNumberStateClass(), Number, State, Class);
            }

            // If routed, include the original client connection id
            if (Data.Contains(OriginalClientConnectionIdKey))
            {
                sb.AppendLine();
                sb.AppendFormat(SQLMessage.ExOriginalClientConnectionId(), Data[OriginalClientConnectionIdKey]);
            }

            // If routed, provide the routing destination
            if (Data.Contains(RoutingDestinationKey))
            {
                sb.AppendLine();
                sb.AppendFormat(SQLMessage.ExRoutingDestination(), Data[RoutingDestinationKey]);
            }

            return sb.ToString();
        }

        internal static SqlException CreateException(SqlErrorCollection errorCollection, string serverVersion)
        {
            return CreateException(errorCollection, serverVersion, Guid.Empty);
        }

        internal static SqlException CreateException(SqlErrorCollection errorCollection, string serverVersion, SqlInternalConnectionTds internalConnection, Exception innerException = null)
        {
            Guid connectionId = (internalConnection == null) ? Guid.Empty : internalConnection._clientConnectionId;
            var exception = CreateException(errorCollection, serverVersion, connectionId, innerException);

            if (internalConnection != null)
            {
                if ((internalConnection.OriginalClientConnectionId != Guid.Empty) && (internalConnection.OriginalClientConnectionId != internalConnection.ClientConnectionId))
                {
                    exception.Data.Add(OriginalClientConnectionIdKey, internalConnection.OriginalClientConnectionId);
                }

                if (!string.IsNullOrEmpty(internalConnection.RoutingDestination))
                {
                    exception.Data.Add(RoutingDestinationKey, internalConnection.RoutingDestination);
                }
            }

            return exception;
        }

        internal static SqlException CreateException(SqlErrorCollection errorCollection, string serverVersion, Guid conId, Exception innerException = null)
        {
            Debug.Assert(null != errorCollection && errorCollection.Count > 0, "no errorCollection?");

            StringBuilder message = new StringBuilder();
            for (int i = 0; i < errorCollection.Count; i++)
            {
                if (i > 0)
                {
                    message.Append(Environment.NewLine);
                }
                message.Append(errorCollection[i].Message);
            }

            if (innerException == null && errorCollection[0].Win32ErrorCode != 0 && errorCollection[0].Win32ErrorCode != -1)
            {
                innerException = new Win32Exception(errorCollection[0].Win32ErrorCode);
            }

            SqlException exception = new SqlException(message.ToString(), errorCollection, innerException, conId);

            exception.Data.Add("HelpLink.ProdName", "Microsoft SQL Server");

            if (!string.IsNullOrEmpty(serverVersion))
            {
                exception.Data.Add("HelpLink.ProdVer", serverVersion);
            }
            exception.Data.Add("HelpLink.EvtSrc", "MSSQLServer");
            exception.Data.Add("HelpLink.EvtID", errorCollection[0].Number.ToString(CultureInfo.InvariantCulture));
            exception.Data.Add("HelpLink.BaseHelpUrl", "http://go.microsoft.com/fwlink");
            exception.Data.Add("HelpLink.LinkId", "20476");

            return exception;
        }

        internal SqlException InternalClone()
        {
            SqlException exception = new SqlException(Message, _errors, InnerException, _clientConnectionId);
            if (this.Data != null)
                foreach (DictionaryEntry entry in this.Data)
                    exception.Data.Add(entry.Key, entry.Value);
            exception._doNotReconnect = this._doNotReconnect;
            return exception;
        }

        // Do not serialize this field! It is used to indicate that no reconnection attempts are required
        internal bool _doNotReconnect = false;
    }
}<|MERGE_RESOLUTION|>--- conflicted
+++ resolved
@@ -16,12 +16,8 @@
 
 namespace System.Data.SqlClient
 {
-<<<<<<< HEAD
     [Serializable]
-    public sealed class SqlException : System.Data.Common.DbException
-=======
     public sealed partial class SqlException : System.Data.Common.DbException
->>>>>>> e0dc2c42
     {
         private const string OriginalClientConnectionIdKey = "OriginalClientConnectionId";
         private const string RoutingDestinationKey = "RoutingDestination";
