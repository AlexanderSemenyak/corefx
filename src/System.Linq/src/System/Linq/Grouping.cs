--- conflicted
+++ resolved
@@ -62,16 +62,12 @@
     //
     // To limit the damage, the toolchain makes this type appear in a hidden assembly.
     // (This is also why it is no longer a nested type of Lookup<,>).
-<<<<<<< HEAD
+    [DebuggerDisplay("Key = {Key}")]
+    [DebuggerTypeProxy(typeof(SystemLinq_GroupingDebugView<,>))]
 #if !MONO
     public
 #endif
     class Grouping<TKey, TElement> : IGrouping<TKey, TElement>, IList<TElement>
-=======
-    [DebuggerDisplay("Key = {Key}")]
-    [DebuggerTypeProxy(typeof(SystemLinq_GroupingDebugView<,>))]
-    public class Grouping<TKey, TElement> : IGrouping<TKey, TElement>, IList<TElement>
->>>>>>> 75a5d2cd
     {
         internal TKey _key;
         internal int _hashCode;
