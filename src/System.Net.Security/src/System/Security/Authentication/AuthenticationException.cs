// Licensed to the .NET Foundation under one or more agreements.
// The .NET Foundation licenses this file to you under the MIT license.
// See the LICENSE file in the project root for more information.

using System.Runtime.Serialization;

namespace System.Security.Authentication
{
    /// <summary>
    /// This exception can be thrown from Authenticate() method of Ssl and Negotiate classes.
    /// The authentication process can be retried with different parameters subject to
    /// remote party willingness of accepting that.
    /// </summary>
    [Serializable]
<<<<<<< HEAD
=======
    [System.Runtime.CompilerServices.TypeForwardedFrom("System, Version=4.0.0.0, Culture=neutral, PublicKeyToken=b77a5c561934e089")]
>>>>>>> 2d2ecd2d
    public class AuthenticationException : SystemException
    {
        public AuthenticationException() { }

        public AuthenticationException(string message) : base(message) { }

        public AuthenticationException(string message, Exception innerException) : base(message, innerException) { }

        protected AuthenticationException(SerializationInfo serializationInfo, StreamingContext streamingContext) : base(serializationInfo, streamingContext)
        {
        }
    }

    /// <summary>
    /// <para>
    /// This exception can be thrown from Authenticate() method of Ssl and Negotiate classes.
    /// The authentication is expected to fail prematurely if called using the same
    /// underlined stream.
    /// </para>
    /// </summary>
    [Serializable]
<<<<<<< HEAD
=======
    [System.Runtime.CompilerServices.TypeForwardedFrom("System, Version=4.0.0.0, Culture=neutral, PublicKeyToken=b77a5c561934e089")]
>>>>>>> 2d2ecd2d
    public class InvalidCredentialException : AuthenticationException
    {
        public InvalidCredentialException() { }

        public InvalidCredentialException(string message) : base(message) { }

        public InvalidCredentialException(string message, Exception innerException) : base(message, innerException) { }

        protected InvalidCredentialException(SerializationInfo serializationInfo, StreamingContext streamingContext) : base(serializationInfo, streamingContext)
        {
        }
    }
}<|MERGE_RESOLUTION|>--- conflicted
+++ resolved
@@ -12,10 +12,9 @@
     /// remote party willingness of accepting that.
     /// </summary>
     [Serializable]
-<<<<<<< HEAD
-=======
+#if !MONO
     [System.Runtime.CompilerServices.TypeForwardedFrom("System, Version=4.0.0.0, Culture=neutral, PublicKeyToken=b77a5c561934e089")]
->>>>>>> 2d2ecd2d
+#endif
     public class AuthenticationException : SystemException
     {
         public AuthenticationException() { }
@@ -37,10 +36,9 @@
     /// </para>
     /// </summary>
     [Serializable]
-<<<<<<< HEAD
-=======
+#if !MONO
     [System.Runtime.CompilerServices.TypeForwardedFrom("System, Version=4.0.0.0, Culture=neutral, PublicKeyToken=b77a5c561934e089")]
->>>>>>> 2d2ecd2d
+#endif
     public class InvalidCredentialException : AuthenticationException
     {
         public InvalidCredentialException() { }
