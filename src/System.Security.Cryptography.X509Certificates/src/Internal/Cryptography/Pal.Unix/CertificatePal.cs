// Licensed to the .NET Foundation under one or more agreements.
// The .NET Foundation licenses this file to you under the MIT license.
// See the LICENSE file in the project root for more information.

using System;
using System.Diagnostics;
using System.Security.Cryptography;
using System.Security.Cryptography.X509Certificates;
using Microsoft.Win32.SafeHandles;

namespace Internal.Cryptography.Pal
{
    internal sealed partial class CertificatePal
    {
        public static ICertificatePal FromHandle(IntPtr handle)
        {
            return OpenSslX509CertificateReader.FromHandle(handle);
        }

        public static ICertificatePal FromOtherCert(X509Certificate cert)
        {
            return OpenSslX509CertificateReader.FromOtherCert(cert);
        }

        public static ICertificatePal FromBlob(byte[] rawData, SafePasswordHandle password, X509KeyStorageFlags keyStorageFlags)
        {
<<<<<<< HEAD
            Debug.Assert(password != null);

            ICertificatePal cert;
            Exception openSslException;

            if (TryReadX509Der(rawData, out cert) ||
                TryReadX509Pem(rawData, out cert) ||
                PkcsFormatReader.TryReadPkcs7Der(rawData, out cert) ||
                PkcsFormatReader.TryReadPkcs7Pem(rawData, out cert) ||
                PkcsFormatReader.TryReadPkcs12(rawData, password, out cert, out openSslException))
            {
                if (cert == null)
                {
                    // Empty collection, most likely.
                    throw new CryptographicException();
                }

                return cert;
            }

            // Unsupported
            Debug.Assert(openSslException != null);
            throw openSslException;
=======
            return OpenSslX509CertificateReader.FromBlob(rawData, password, keyStorageFlags);
>>>>>>> 92cc2668
        }

        public static ICertificatePal FromFile(string fileName, SafePasswordHandle password, X509KeyStorageFlags keyStorageFlags)
        {
<<<<<<< HEAD
            // If we can't open the file, fail right away.
            using (SafeBioHandle fileBio = Interop.Crypto.BioNewFile(fileName, "rb"))
            {
                Interop.Crypto.CheckValidOpenSslHandle(fileBio);

                return FromBio(fileBio, password);
            }
        }

        private static ICertificatePal FromBio(SafeBioHandle bio, SafePasswordHandle password)
        {
            int bioPosition = Interop.Crypto.BioTell(bio);

            Debug.Assert(bioPosition >= 0);

            ICertificatePal certPal;
            if (TryReadX509Pem(bio, out certPal))
            {
                return certPal;
            }

            // Rewind, try again.
            RewindBio(bio, bioPosition);

            if (TryReadX509Der(bio, out certPal))
            {
                return certPal;
            }

            // Rewind, try again.
            RewindBio(bio, bioPosition);

            if (PkcsFormatReader.TryReadPkcs7Pem(bio, out certPal))
            {
                return certPal;
            }

            // Rewind, try again.
            RewindBio(bio, bioPosition);

            if (PkcsFormatReader.TryReadPkcs7Der(bio, out certPal))
            {
                return certPal;
            }

            // Rewind, try again.
            RewindBio(bio, bioPosition);

            // Capture the exception so in case of failure, the call to BioSeek does not override it.
            Exception openSslException;
            if (PkcsFormatReader.TryReadPkcs12(bio, password, out certPal, out openSslException))
            {
                return certPal;
            }

            // Since we aren't going to finish reading, leaving the buffer where it was when we got
            // it seems better than leaving it in some arbitrary other position.
            // 
            // Use BioSeek directly for the last seek attempt, because any failure here should instead
            // report the already created (but not yet thrown) exception.
            if (Interop.Crypto.BioSeek(bio, bioPosition) < 0)
            {
                Interop.Crypto.ErrClearError();
            }

            Debug.Assert(openSslException != null);
            throw openSslException;
        }

        internal static void RewindBio(SafeBioHandle bio, int bioPosition)
        {
            int ret = Interop.Crypto.BioSeek(bio, bioPosition);

            if (ret < 0)
            {
                throw Interop.Crypto.CreateOpenSslCryptographicException();
            }
        }

        internal static bool TryReadX509Der(byte[] rawData, out ICertificatePal certPal)
        {
            SafeX509Handle certHandle = Interop.Crypto.DecodeX509(rawData, rawData.Length);

            if (certHandle.IsInvalid)
            {
                certHandle.Dispose();
                certPal = null;
                Interop.Crypto.ErrClearError();
                return false;
            }

            certPal = new OpenSslX509CertificateReader(certHandle);
            return true;
        }

        internal static bool TryReadX509Pem(SafeBioHandle bio, out ICertificatePal certPal)
        {
            SafeX509Handle cert = Interop.Crypto.PemReadX509FromBio(bio);

            if (cert.IsInvalid)
            {
                cert.Dispose();
                certPal = null;
                Interop.Crypto.ErrClearError();
                return false;
            }

            certPal = new OpenSslX509CertificateReader(cert);
            return true;
        }

        internal static bool TryReadX509Pem(byte[] rawData, out ICertificatePal certPal)
        {
            using (SafeBioHandle bio = Interop.Crypto.CreateMemoryBio())
            {
                Interop.Crypto.CheckValidOpenSslHandle(bio);

                if (Interop.Crypto.BioWrite(bio, rawData, rawData.Length) != rawData.Length)
                {
                    Interop.Crypto.ErrClearError();
                }

                return TryReadX509Pem(bio, out certPal);
            }
        }

        internal static bool TryReadX509Der(SafeBioHandle bio, out ICertificatePal fromBio)
        {
            SafeX509Handle cert = Interop.Crypto.ReadX509AsDerFromBio(bio);

            if (cert.IsInvalid)
            {
                cert.Dispose();
                fromBio = null;
                Interop.Crypto.ErrClearError();
                return false;
            }

            fromBio = new OpenSslX509CertificateReader(cert);
            return true;
=======
            return OpenSslX509CertificateReader.FromFile(fileName, password, keyStorageFlags);
>>>>>>> 92cc2668
        }
    }
}<|MERGE_RESOLUTION|>--- conflicted
+++ resolved
@@ -24,181 +24,12 @@
 
         public static ICertificatePal FromBlob(byte[] rawData, SafePasswordHandle password, X509KeyStorageFlags keyStorageFlags)
         {
-<<<<<<< HEAD
-            Debug.Assert(password != null);
-
-            ICertificatePal cert;
-            Exception openSslException;
-
-            if (TryReadX509Der(rawData, out cert) ||
-                TryReadX509Pem(rawData, out cert) ||
-                PkcsFormatReader.TryReadPkcs7Der(rawData, out cert) ||
-                PkcsFormatReader.TryReadPkcs7Pem(rawData, out cert) ||
-                PkcsFormatReader.TryReadPkcs12(rawData, password, out cert, out openSslException))
-            {
-                if (cert == null)
-                {
-                    // Empty collection, most likely.
-                    throw new CryptographicException();
-                }
-
-                return cert;
-            }
-
-            // Unsupported
-            Debug.Assert(openSslException != null);
-            throw openSslException;
-=======
             return OpenSslX509CertificateReader.FromBlob(rawData, password, keyStorageFlags);
->>>>>>> 92cc2668
         }
 
         public static ICertificatePal FromFile(string fileName, SafePasswordHandle password, X509KeyStorageFlags keyStorageFlags)
         {
-<<<<<<< HEAD
-            // If we can't open the file, fail right away.
-            using (SafeBioHandle fileBio = Interop.Crypto.BioNewFile(fileName, "rb"))
-            {
-                Interop.Crypto.CheckValidOpenSslHandle(fileBio);
-
-                return FromBio(fileBio, password);
-            }
-        }
-
-        private static ICertificatePal FromBio(SafeBioHandle bio, SafePasswordHandle password)
-        {
-            int bioPosition = Interop.Crypto.BioTell(bio);
-
-            Debug.Assert(bioPosition >= 0);
-
-            ICertificatePal certPal;
-            if (TryReadX509Pem(bio, out certPal))
-            {
-                return certPal;
-            }
-
-            // Rewind, try again.
-            RewindBio(bio, bioPosition);
-
-            if (TryReadX509Der(bio, out certPal))
-            {
-                return certPal;
-            }
-
-            // Rewind, try again.
-            RewindBio(bio, bioPosition);
-
-            if (PkcsFormatReader.TryReadPkcs7Pem(bio, out certPal))
-            {
-                return certPal;
-            }
-
-            // Rewind, try again.
-            RewindBio(bio, bioPosition);
-
-            if (PkcsFormatReader.TryReadPkcs7Der(bio, out certPal))
-            {
-                return certPal;
-            }
-
-            // Rewind, try again.
-            RewindBio(bio, bioPosition);
-
-            // Capture the exception so in case of failure, the call to BioSeek does not override it.
-            Exception openSslException;
-            if (PkcsFormatReader.TryReadPkcs12(bio, password, out certPal, out openSslException))
-            {
-                return certPal;
-            }
-
-            // Since we aren't going to finish reading, leaving the buffer where it was when we got
-            // it seems better than leaving it in some arbitrary other position.
-            // 
-            // Use BioSeek directly for the last seek attempt, because any failure here should instead
-            // report the already created (but not yet thrown) exception.
-            if (Interop.Crypto.BioSeek(bio, bioPosition) < 0)
-            {
-                Interop.Crypto.ErrClearError();
-            }
-
-            Debug.Assert(openSslException != null);
-            throw openSslException;
-        }
-
-        internal static void RewindBio(SafeBioHandle bio, int bioPosition)
-        {
-            int ret = Interop.Crypto.BioSeek(bio, bioPosition);
-
-            if (ret < 0)
-            {
-                throw Interop.Crypto.CreateOpenSslCryptographicException();
-            }
-        }
-
-        internal static bool TryReadX509Der(byte[] rawData, out ICertificatePal certPal)
-        {
-            SafeX509Handle certHandle = Interop.Crypto.DecodeX509(rawData, rawData.Length);
-
-            if (certHandle.IsInvalid)
-            {
-                certHandle.Dispose();
-                certPal = null;
-                Interop.Crypto.ErrClearError();
-                return false;
-            }
-
-            certPal = new OpenSslX509CertificateReader(certHandle);
-            return true;
-        }
-
-        internal static bool TryReadX509Pem(SafeBioHandle bio, out ICertificatePal certPal)
-        {
-            SafeX509Handle cert = Interop.Crypto.PemReadX509FromBio(bio);
-
-            if (cert.IsInvalid)
-            {
-                cert.Dispose();
-                certPal = null;
-                Interop.Crypto.ErrClearError();
-                return false;
-            }
-
-            certPal = new OpenSslX509CertificateReader(cert);
-            return true;
-        }
-
-        internal static bool TryReadX509Pem(byte[] rawData, out ICertificatePal certPal)
-        {
-            using (SafeBioHandle bio = Interop.Crypto.CreateMemoryBio())
-            {
-                Interop.Crypto.CheckValidOpenSslHandle(bio);
-
-                if (Interop.Crypto.BioWrite(bio, rawData, rawData.Length) != rawData.Length)
-                {
-                    Interop.Crypto.ErrClearError();
-                }
-
-                return TryReadX509Pem(bio, out certPal);
-            }
-        }
-
-        internal static bool TryReadX509Der(SafeBioHandle bio, out ICertificatePal fromBio)
-        {
-            SafeX509Handle cert = Interop.Crypto.ReadX509AsDerFromBio(bio);
-
-            if (cert.IsInvalid)
-            {
-                cert.Dispose();
-                fromBio = null;
-                Interop.Crypto.ErrClearError();
-                return false;
-            }
-
-            fromBio = new OpenSslX509CertificateReader(cert);
-            return true;
-=======
             return OpenSslX509CertificateReader.FromFile(fileName, password, keyStorageFlags);
->>>>>>> 92cc2668
         }
     }
 }