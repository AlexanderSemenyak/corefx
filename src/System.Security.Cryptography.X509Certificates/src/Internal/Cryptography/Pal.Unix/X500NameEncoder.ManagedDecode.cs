// Licensed to the .NET Foundation under one or more agreements.
// The .NET Foundation licenses this file to you under the MIT license.
// See the LICENSE file in the project root for more information.

using System;
using System.Collections.Generic;
using System.Security.Cryptography;
using System.Security.Cryptography.Asn1;
using System.Text;

namespace Internal.Cryptography.Pal
{
    internal static partial class X500NameEncoder
    {
        private static string X500DistinguishedNameDecode(
            byte[] encodedName,
            bool printOid,
            bool reverse,
            bool quoteIfNeeded,
            string dnSeparator,
            string multiValueSeparator,
            bool addTrailingDelimiter)
        {
            AsnReader x500NameReader = new AsnReader(encodedName, AsnEncodingRules.DER);
            AsnReader x500NameSequenceReader = x500NameReader.ReadSequence();
            var rdnReaders = new List<AsnReader>();

            x500NameReader.ThrowIfNotEmpty();

            while (x500NameSequenceReader.HasData)
            {
                rdnReaders.Add(x500NameSequenceReader.ReadSetOf());
            }

            // We need to allocate a StringBuilder to hold the data as we're building it, and there's the usual
            // arbitrary process of choosing a number that's "big enough" to minimize reallocations without wasting
            // too much space in the average case.
            //
            // So, let's look at an example of what our output might be.
            //
            // GitHub.com's SSL cert has a "pretty long" subject (partially due to the unknown OIDs):
            //   businessCategory=Private Organization
            //   1.3.6.1.4.1.311.60.2.1.3=US
            //   1.3.6.1.4.1.311.60.2.1.2=Delaware
            //   serialNumber=5157550
            //   street=548 4th Street
            //   postalCode=94107
            //   C=US
            //   ST=California
            //   L=San Francisco
            //   O=GitHub, Inc.
            //   CN=github.com
            //
            // Which comes out to 228 characters using OpenSSL's default pretty-print
            // (openssl x509 -in github.cer -text -noout)
            // Throw in some "maybe-I-need-to-quote-this" quotes, and a couple of extra/extra-long O/OU values
            // and round that up to the next programmer number, and you get that 512 should avoid reallocations
            // in all but the most dire of cases.
            StringBuilder decodedName = new StringBuilder(512);
            int entryCount = rdnReaders.Count;
            bool printSpacing = false;

            for (int i = 0; i < entryCount; i++)
            {
                int loc = reverse ? entryCount - i - 1 : i;

                // RelativeDistinguishedName ::=
                //   SET SIZE (1..MAX) OF AttributeTypeAndValue
                // 
                // AttributeTypeAndValue::= SEQUENCE {
                //   type AttributeType,
                //   value    AttributeValue }
                //
                // AttributeType::= OBJECT IDENTIFIER
                //
                // AttributeValue ::= ANY-- DEFINED BY AttributeType

                if (printSpacing)
                {
                    decodedName.Append(dnSeparator);
                }
                else
                {
                    printSpacing = true;
                }

                AsnReader rdnReader = rdnReaders[loc];
                bool hadValue = false;

                while (rdnReader.HasData)
                {
                    AsnReader tavReader = rdnReader.ReadSequence();
                    string oid = tavReader.ReadObjectIdentifierAsString();
                    string attributeValue = ReadString(tavReader);

                    tavReader.ThrowIfNotEmpty();

                    if (hadValue)
                    {
                        decodedName.Append(multiValueSeparator);
                    }
                    else
                    {
                        hadValue = true;
                    }

                    if (printOid)
                    {
                        AppendOid(decodedName, oid);
                    }


                    bool quote = quoteIfNeeded && NeedsQuoting(attributeValue);

                    if (quote)
                    {
                        decodedName.Append('"');

                        // If the RDN itself had a quote within it, that quote needs to be escaped
                        // with another quote.
                        attributeValue = attributeValue.Replace("\"", "\"\"");
                    }

                    decodedName.Append(attributeValue);

                    if (quote)
                    {
                        decodedName.Append('"');
                    }
                }
            }

            if (addTrailingDelimiter && decodedName.Length > 0)
            {
                decodedName.Append(dnSeparator);
            }

            return decodedName.ToString();
        }

        private static string ReadString(AsnReader tavReader)
        {
            Asn1Tag tag = tavReader.PeekTag();

            if (tag.TagClass != TagClass.Universal)
            {
                throw new CryptographicException(SR.Cryptography_Der_Invalid_Encoding);
            }

            switch ((UniversalTagNumber)tag.TagValue)
            {
<<<<<<< HEAD
                case DerSequenceReader.DerTag.BMPString:
                    return tavReader.ReadBMPString();
                case DerSequenceReader.DerTag.IA5String:
                    return tavReader.ReadIA5String();
                case DerSequenceReader.DerTag.PrintableString:
                    return tavReader.ReadPrintableString();
                case DerSequenceReader.DerTag.UTF8String:
                    return tavReader.ReadUtf8String();
                case DerSequenceReader.DerTag.T61String:
                    return tavReader.ReadT61String();
=======
                case UniversalTagNumber.BMPString:
                case UniversalTagNumber.IA5String:
                case UniversalTagNumber.PrintableString:
                case UniversalTagNumber.UTF8String:
                case UniversalTagNumber.T61String:
                    return tavReader.GetCharacterString((UniversalTagNumber)tag.TagValue);
>>>>>>> 92cc2668
                default:
                    throw new CryptographicException(SR.Cryptography_Der_Invalid_Encoding);
            }
        }
    }
}<|MERGE_RESOLUTION|>--- conflicted
+++ resolved
@@ -149,25 +149,12 @@
 
             switch ((UniversalTagNumber)tag.TagValue)
             {
-<<<<<<< HEAD
-                case DerSequenceReader.DerTag.BMPString:
-                    return tavReader.ReadBMPString();
-                case DerSequenceReader.DerTag.IA5String:
-                    return tavReader.ReadIA5String();
-                case DerSequenceReader.DerTag.PrintableString:
-                    return tavReader.ReadPrintableString();
-                case DerSequenceReader.DerTag.UTF8String:
-                    return tavReader.ReadUtf8String();
-                case DerSequenceReader.DerTag.T61String:
-                    return tavReader.ReadT61String();
-=======
                 case UniversalTagNumber.BMPString:
                 case UniversalTagNumber.IA5String:
                 case UniversalTagNumber.PrintableString:
                 case UniversalTagNumber.UTF8String:
                 case UniversalTagNumber.T61String:
                     return tavReader.GetCharacterString((UniversalTagNumber)tag.TagValue);
->>>>>>> 92cc2668
                 default:
                     throw new CryptographicException(SR.Cryptography_Der_Invalid_Encoding);
             }
