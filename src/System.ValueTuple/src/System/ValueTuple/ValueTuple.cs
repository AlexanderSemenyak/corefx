--- conflicted
+++ resolved
@@ -249,14 +249,7 @@
 
         internal static int CombineHashCodes(int h1, int h2)
         {
-<<<<<<< HEAD
-            // Forward to helper class in Common for this
-            // We keep the actual hashing logic there, so
-            // other classes can use it for hashing
-            return System.Numerics.Hashing.HashHelpers.Combine(h1, h2);
-=======
             return HashHelpers.Combine(HashHelpers.Combine(HashHelpers.RandomSeed, h1), h2);
->>>>>>> 7454bb7d
         }
 
         internal static int CombineHashCodes(int h1, int h2, int h3)
