--- conflicted
+++ resolved
@@ -19,10 +19,9 @@
     ///    </para>
     /// </summary>
     [Serializable]
-<<<<<<< HEAD
-=======
+#if !MONO
     [System.Runtime.CompilerServices.TypeForwardedFrom("System, Version=4.0.0.0, Culture=neutral, PublicKeyToken=b77a5c561934e089")]
->>>>>>> 2d2ecd2d
+#endif
     public class CheckoutException : ExternalException
     {
         private const int E_ABORT = unchecked((int)0x80004004);
