// Licensed to the .NET Foundation under one or more agreements.
// The .NET Foundation licenses this file to you under the MIT license.
// See the LICENSE file in the project root for more information.

using System.Runtime.CompilerServices;
using System.Runtime.Serialization;

namespace System.ComponentModel
{
    /// <summary>
    /// The exception that is thrown when a thread that an operation should execute on no longer exists or is not pumping messages
    /// </summary>
    [Serializable]
<<<<<<< HEAD
#if !MONO
    [System.Runtime.CompilerServices.TypeForwardedFrom("System, Version=4.0.0.0, Culture=neutral, PublicKeyToken=b77a5c561934e089")]
#endif
=======
    [TypeForwardedFrom("System, Version=4.0.0.0, Culture=neutral, PublicKeyToken=b77a5c561934e089")]
>>>>>>> 92cc2668
    public class InvalidAsynchronousStateException : ArgumentException
    {
        /// <summary>
        /// Initializes a new instance of the <see cref='System.ComponentModel.InvalidAsynchronousStateException'/> class without a message.
        /// </summary>
        public InvalidAsynchronousStateException() : this(null)
        {
        }

        /// <summary>
        /// Initializes a new instance of the <see cref='System.ComponentModel.InvalidAsynchronousStateException'/> class with 
        /// the specified message.
        /// </summary>
        public InvalidAsynchronousStateException(string message) : base(message)
        {
        }

        /// <summary>
        /// Initializes a new instance of the Exception class with a specified error message and a 
        /// reference to the inner exception that is the cause of this exception.
        /// </summary>
        public InvalidAsynchronousStateException(string message, Exception innerException) : base(message, innerException)
        {
        }

        protected InvalidAsynchronousStateException(SerializationInfo info, StreamingContext context) : base(info, context)
        {
        }
    }
}<|MERGE_RESOLUTION|>--- conflicted
+++ resolved
@@ -11,13 +11,9 @@
     /// The exception that is thrown when a thread that an operation should execute on no longer exists or is not pumping messages
     /// </summary>
     [Serializable]
-<<<<<<< HEAD
 #if !MONO
-    [System.Runtime.CompilerServices.TypeForwardedFrom("System, Version=4.0.0.0, Culture=neutral, PublicKeyToken=b77a5c561934e089")]
+    [TypeForwardedFrom("System, Version=4.0.0.0, Culture=neutral, PublicKeyToken=b77a5c561934e089")]
 #endif
-=======
-    [TypeForwardedFrom("System, Version=4.0.0.0, Culture=neutral, PublicKeyToken=b77a5c561934e089")]
->>>>>>> 92cc2668
     public class InvalidAsynchronousStateException : ArgumentException
     {
         /// <summary>
