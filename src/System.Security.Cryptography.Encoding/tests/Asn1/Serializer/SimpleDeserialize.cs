--- conflicted
+++ resolved
@@ -470,38 +470,6 @@
             Assert.Throws<CryptographicException>(
                 () => AsnSerializer.Deserialize<OptionalValues>(inputData, AsnEncodingRules.BER));
         }
-<<<<<<< HEAD
-
-        [Fact]
-        public static void ReadIndefiniteLengthCustomTaggedStrings()
-        {
-            byte[] inputData = (
-                // (constructed) SEQUENCE (indefinite)
-                "3080" +
-                  // (constructed) CONTEXT-SPECIFIC 0 (indefinite)
-                  "A080" +
-                    // OCTET STRING (3): 020100
-                    "0403020100" +
-                    // EoC ([0])
-                    "0000" +
-                  // (constructed) CONTEXT-SPECIFIC 1 (indefinite)
-                  "A180" +
-                    // BIT STRING (4) (0 unused bits): 010203
-                    "030400010203" +
-                    // EoC ([1])
-                    "0000" +
-                  // EoC (SEQUENCE)
-                  "0000").HexToByteArray();
-
-            CustomTaggedBinaryStrings parsed =
-                AsnSerializer.Deserialize<CustomTaggedBinaryStrings>(inputData, AsnEncodingRules.BER);
-
-            Assert.Equal("020100", parsed.OctetString.ByteArrayToHex());
-            Assert.Equal("010203", parsed.BitString.ByteArrayToHex());
-        }
-    }
-=======
->>>>>>> 92cc2668
 
         [Fact]
         public static void ReadIndefiniteLengthCustomTaggedStrings()
@@ -895,11 +863,7 @@
     }
 
     [StructLayout(LayoutKind.Sequential)]
-<<<<<<< HEAD
-    public struct CustomTaggedBinaryStrings
-=======
     internal struct CustomTaggedBinaryStrings
->>>>>>> 92cc2668
     {
         [OctetString]
         [ExpectedTag(0)]
@@ -909,8 +873,6 @@
         [ExpectedTag(1)]
         public ReadOnlyMemory<byte> BitString;
     }
-<<<<<<< HEAD
-=======
 
     [StructLayout(LayoutKind.Sequential)]
     internal struct BigIntegers
@@ -920,5 +882,4 @@
         [Integer]
         public ReadOnlyMemory<byte> Second;
     }
->>>>>>> 92cc2668
 }