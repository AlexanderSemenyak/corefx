// Licensed to the .NET Foundation under one or more agreements.
// The .NET Foundation licenses this file to you under the MIT license.
// See the LICENSE file in the project root for more information.

using System;
using System.Collections.Generic;
using System.Diagnostics;
using Microsoft.CSharp.RuntimeBinder.Errors;
using Microsoft.CSharp.RuntimeBinder.Syntax;

namespace Microsoft.CSharp.RuntimeBinder.Semantics
{
    internal readonly partial struct ExpressionBinder
    {
        /*
            These are the predefined binary operator signatures
         
                (object,    object)     :                   == !=
                (string,    string)     :                   == !=
                (string,    string)     :       +
                (string,    object)     :       +
                (object,    string)     :       +
         
                (int,       int)        :  / % + - << >>   == != < > <= >=&| ^
                (uint,      uint)       :  / % + -         == != < > <= >=&| ^
                (long,      long)       :  / % + -         == != < > <= >=&| ^
                (ulong,     ulong)      :  / % + -         == != < > <= >=&| ^
                (uint,      int)        :           << >>                        
                (long,      int)        :           << >>                        
                (ulong,     int)        :           << >>                        
         
                (float,     float)      :  / % + -         == != < > <= >=
                (double,    double)     :  / % + -         == != < > <= >=
                (decimal,   decimal)    :  / % + -         == != < > <= >=
         
                (bool,      bool)       :                   == !=          &| ^ && ||
         
                (Sys.Del,   Sys.Del)    :                   == !=
         
                // Below here the types cannot be represented entirely by a PREDEFTYPE.
                (delegate,  delegate)   :       + -         == !=
         
                (enum,      enum)       :         -         == != < > <= >=&| ^
                (enum,      under)      :       + -
                (under,     enum)       :       +
         
                (ptr,       ptr)        :         -     Not callable through dynamic
                (ptr,       int)        :       + -     Not callable through dynamic
                (ptr,       uint)       :       + -     Not callable through dynamic
                (ptr,       long)       :       + -     Not callable through dynamic
                (ptr,       ulong)      :       + -     Not callable through dynamic
                (int,       ptr)        :       +       Not callable through dynamic
                (uint,      ptr)        :       +       Not callable through dynamic
                (long,      ptr)        :       +       Not callable through dynamic
                (ulong,     ptr)        :       +       Not callable through dynamic
         
                (void,     void)      :                   == != < > <= >=
         
            There are the predefined unary operator signatures:
         
                int     : + -   ~
                uint    : +     ~
                long    : + -   ~
                ulong   : +     ~
         
                float   : + -   
                double  : + - 
                decimal : + - 
         
                bool    :     !
         
                // Below here the types cannot be represented entirely by a PREDEFTYPE.
                enum    :       ~
                ptr     :          
         
            Note that pointer operators cannot be lifted over nullable and are not callable through dynamic
        */

        // BinOpBindMethod and UnaOpBindMethod are method pointer arrays to dispatch the appropriate operator binder.
        // Method pointers must be in the order of the corresponding enums. We check this when the full signature is set. 
        // When the binding method is looked up in these arrays we ASSERT
        // if the array is out of bounds of the corresponding array.
        private static readonly BinOpSig[] s_binopSignatures =
        {
            new BinOpSig (PredefinedType.PT_INT,        PredefinedType.PT_INT,      BinOpMask.Integer,  8, BindIntBinOp,            OpSigFlags.Value,       BinOpFuncKind.IntBinOp      ),
            new BinOpSig (PredefinedType.PT_UINT,       PredefinedType.PT_UINT,     BinOpMask.Integer,  7, BindIntBinOp,            OpSigFlags.Value,       BinOpFuncKind.IntBinOp      ),
            new BinOpSig (PredefinedType.PT_LONG,       PredefinedType.PT_LONG,     BinOpMask.Integer,  6, BindIntBinOp,            OpSigFlags.Value,       BinOpFuncKind.IntBinOp      ),
            new BinOpSig (PredefinedType.PT_ULONG,      PredefinedType.PT_ULONG,    BinOpMask.Integer,  5, BindIntBinOp,            OpSigFlags.Value,       BinOpFuncKind.IntBinOp      ),
            /* ERROR */
            new BinOpSig (PredefinedType.PT_ULONG,      PredefinedType.PT_LONG,     BinOpMask.Integer,  4, null,                    OpSigFlags.Value,       BinOpFuncKind.None          ),
            /* ERROR */
            new BinOpSig (PredefinedType.PT_LONG,       PredefinedType.PT_ULONG,    BinOpMask.Integer,  3, null,                    OpSigFlags.Value,       BinOpFuncKind.None          ),
            new BinOpSig (PredefinedType.PT_FLOAT,      PredefinedType.PT_FLOAT,    BinOpMask.Real,     1, BindRealBinOp,           OpSigFlags.Value,       BinOpFuncKind.RealBinOp     ),
            new BinOpSig (PredefinedType.PT_DOUBLE,     PredefinedType.PT_DOUBLE,   BinOpMask.Real,     0, BindRealBinOp,           OpSigFlags.Value,       BinOpFuncKind.RealBinOp     ),
            new BinOpSig (PredefinedType.PT_DECIMAL,    PredefinedType.PT_DECIMAL,  BinOpMask.Real,     0, BindDecBinOp,            OpSigFlags.Value,       BinOpFuncKind.DecBinOp      ),
            new BinOpSig (PredefinedType.PT_STRING,     PredefinedType.PT_STRING,   BinOpMask.Equal,    0, BindStrCmpOp,            OpSigFlags.Reference,   BinOpFuncKind.StrCmpOp      ),
            new BinOpSig (PredefinedType.PT_STRING,     PredefinedType.PT_STRING,   BinOpMask.Add,      2, BindStrBinOp,            OpSigFlags.Reference,   BinOpFuncKind.StrBinOp      ),
            new BinOpSig (PredefinedType.PT_STRING,     PredefinedType.PT_OBJECT,   BinOpMask.Add,      1, BindStrBinOp,            OpSigFlags.Reference,   BinOpFuncKind.StrBinOp      ),
            new BinOpSig (PredefinedType.PT_OBJECT,     PredefinedType.PT_STRING,   BinOpMask.Add,      0, BindStrBinOp,            OpSigFlags.Reference,   BinOpFuncKind.StrBinOp      ),
            new BinOpSig (PredefinedType.PT_INT,        PredefinedType.PT_INT,      BinOpMask.Shift,    3, BindShiftOp,             OpSigFlags.Value,       BinOpFuncKind.ShiftOp       ),
            new BinOpSig (PredefinedType.PT_UINT,       PredefinedType.PT_INT,      BinOpMask.Shift,    2, BindShiftOp,             OpSigFlags.Value,       BinOpFuncKind.ShiftOp       ),
            new BinOpSig (PredefinedType.PT_LONG,       PredefinedType.PT_INT,      BinOpMask.Shift,    1, BindShiftOp,             OpSigFlags.Value,       BinOpFuncKind.ShiftOp       ),
            new BinOpSig (PredefinedType.PT_ULONG,      PredefinedType.PT_INT,      BinOpMask.Shift,    0, BindShiftOp,             OpSigFlags.Value,       BinOpFuncKind.ShiftOp       ),
            new BinOpSig (PredefinedType.PT_BOOL,       PredefinedType.PT_BOOL,     BinOpMask.BoolNorm, 0, BindBoolBinOp,           OpSigFlags.Value,       BinOpFuncKind.BoolBinOp     ),
            // Make boolean logical operators liftable so that they don't give funny short circuiting semantics.
            // This is for DDBugs 677075.
            new BinOpSig (PredefinedType.PT_BOOL,       PredefinedType.PT_BOOL,     BinOpMask.Logical,  0, BindBoolBinOp,           OpSigFlags.BoolBit,     BinOpFuncKind.BoolBinOp     ),
            new BinOpSig (PredefinedType.PT_BOOL,       PredefinedType.PT_BOOL,     BinOpMask.Bitwise,  0, BindLiftedBoolBitwiseOp, OpSigFlags.BoolBit,     BinOpFuncKind.BoolBitwiseOp ),
        };

        // We want unary minus to bind to "operator -(ulong)" and then we
        // produce an error (since there is no pfn). We can't let - bind to a floating point type,
        // since they lose precision. See the language spec.

        // Increment and decrement operators are special.
        private static readonly UnaOpSig[] s_rguos =
        {
            new UnaOpSig( PredefinedType.PT_INT,        UnaOpMask.Signed,   7, BindIntUnaOp,    UnaOpFuncKind.IntUnaOp  ),
            new UnaOpSig( PredefinedType.PT_UINT,       UnaOpMask.Unsigned, 6, BindIntUnaOp,    UnaOpFuncKind.IntUnaOp  ),
            new UnaOpSig( PredefinedType.PT_LONG,       UnaOpMask.Signed,   5, BindIntUnaOp,    UnaOpFuncKind.IntUnaOp  ),
            new UnaOpSig( PredefinedType.PT_ULONG,      UnaOpMask.Unsigned, 4, BindIntUnaOp,    UnaOpFuncKind.IntUnaOp  ),
            /* ERROR */
            new UnaOpSig( PredefinedType.PT_ULONG,      UnaOpMask.Minus,    3, null,            UnaOpFuncKind.None      ),
            new UnaOpSig( PredefinedType.PT_FLOAT,      UnaOpMask.Real,     1, BindRealUnaOp,   UnaOpFuncKind.RealUnaOp ),
            new UnaOpSig( PredefinedType.PT_DOUBLE,     UnaOpMask.Real,     0, BindRealUnaOp,   UnaOpFuncKind.RealUnaOp ),
            new UnaOpSig( PredefinedType.PT_DECIMAL,    UnaOpMask.Real,     0, BindDecUnaOp,    UnaOpFuncKind.DecUnaOp  ),
            new UnaOpSig( PredefinedType.PT_BOOL,       UnaOpMask.Bool,     0, BindBoolUnaOp,   UnaOpFuncKind.BoolUnaOp ),
            new UnaOpSig( PredefinedType.PT_INT,        UnaOpMask.IncDec,   6, null,            UnaOpFuncKind.None      ),
            new UnaOpSig( PredefinedType.PT_UINT,       UnaOpMask.IncDec,   5, null,            UnaOpFuncKind.None      ),
            new UnaOpSig( PredefinedType.PT_LONG,       UnaOpMask.IncDec,   4, null,            UnaOpFuncKind.None      ),
            new UnaOpSig( PredefinedType.PT_ULONG,      UnaOpMask.IncDec,   3, null,            UnaOpFuncKind.None      ),
            new UnaOpSig( PredefinedType.PT_FLOAT,      UnaOpMask.IncDec,   1, null,            UnaOpFuncKind.None      ),
            new UnaOpSig( PredefinedType.PT_DOUBLE,     UnaOpMask.IncDec,   0, null,            UnaOpFuncKind.None      ),
            new UnaOpSig( PredefinedType.PT_DECIMAL,    UnaOpMask.IncDec,   0, null,            UnaOpFuncKind.None      ),
        };


        private ExprBinOp BindUserDefinedBinOp(ExpressionKind ek, BinOpArgInfo info)
        {
            MethPropWithInst pmpwi;
            if (info.pt1 <= PredefinedType.PT_ULONG && info.pt2 <= PredefinedType.PT_ULONG)
            {
                return null;
            }

            Expr expr;
            if (info.binopKind == BinOpKind.Logical)
            {
                // Logical operators cannot be overloaded, but use the bitwise overloads.
                ExprCall call = BindUDBinop(
                    ek - ExpressionKind.LogicalAnd + ExpressionKind.BitwiseAnd, info.arg1, info.arg2, true, out pmpwi);
                if (call == null)
                {
                    return null;
                }

                expr = BindUserBoolOp(ek, call);
            }
            else
            {
                expr = BindUDBinop(ek, info.arg1, info.arg2, false, out pmpwi);
            }

            if (expr == null)
            {
                return null;
            }

            return ExprFactory.CreateUserDefinedBinop(ek, expr.Type, info.arg1, info.arg2, expr, pmpwi);
        }

        // Adds special signatures to the candidate list.  If we find an exact match
        // then it will be the last item on the list and we return true.
        private bool GetSpecialBinopSignatures(List<BinOpFullSig> prgbofs, BinOpArgInfo info)
        {
            Debug.Assert(prgbofs != null);
            if (info.pt1 <= PredefinedType.PT_ULONG && info.pt2 <= PredefinedType.PT_ULONG)
            {
                return false;
            }
            return GetDelBinOpSigs(prgbofs, info) ||
                   GetEnumBinOpSigs(prgbofs, info) ||
                   GetRefEqualSigs(prgbofs, info);
        }

        // Adds standard and lifted signatures to the candidate list.  If we find an exact match
        // then it will be the last item on the list and we return true.

        private bool GetStandardAndLiftedBinopSignatures(List<BinOpFullSig> rgbofs, BinOpArgInfo info)
        {
            Debug.Assert(rgbofs != null);

            int ibosMinLift = 0;
            for (int ibos = 0; ibos < s_binopSignatures.Length; ibos++)
            {
                BinOpSig bos = s_binopSignatures[ibos];
                if ((bos.mask & info.mask) == 0)
                {
                    continue;
                }

                CType typeSig1 = GetPredefindType(bos.pt1);
                CType typeSig2 = GetPredefindType(bos.pt2);
                if (typeSig1 == null || typeSig2 == null)
                    continue;

                ConvKind cv1 = GetConvKind(info.pt1, bos.pt1);
                ConvKind cv2 = GetConvKind(info.pt2, bos.pt2);
                LiftFlags grflt = LiftFlags.None;

                switch (cv1)
                {
                    default:
                        Debug.Fail("Shouldn't happen!");
                        continue;

                    case ConvKind.None:
                        continue;
                    case ConvKind.Explicit:
                        if (!(info.arg1 is ExprConstant constant))
                        {
                            continue;
                        }
                        // Need to try to convert.

                        if (canConvert(constant, typeSig1))
                        {
                            break;
                        }

                        if (ibos < ibosMinLift || !bos.CanLift())
                        {
                            continue;
                        }

                        Debug.Assert(typeSig1.IsValueType);

                        typeSig1 = TypeManager.GetNullable(typeSig1);
                        if (!canConvert(constant, typeSig1))
                        {
                            continue;
                        }
                        switch (GetConvKind(info.ptRaw1, bos.pt1))
                        {
                            default:
                                grflt = grflt | LiftFlags.Convert1;
                                break;
                            case ConvKind.Implicit:
                            case ConvKind.Identity:
                                grflt = grflt | LiftFlags.Lift1;
                                break;
                        }
                        break;
                    case ConvKind.Unknown:
                        if (canConvert(info.arg1, typeSig1))
                        {
                            break;
                        }
                        if (ibos < ibosMinLift || !bos.CanLift())
                        {
                            continue;
                        }
                        Debug.Assert(typeSig1.IsValueType);

                        typeSig1 = TypeManager.GetNullable(typeSig1);
                        if (!canConvert(info.arg1, typeSig1))
                        {
                            continue;
                        }
                        switch (GetConvKind(info.ptRaw1, bos.pt1))
                        {
                            default:
                                grflt = grflt | LiftFlags.Convert1;
                                break;
                            case ConvKind.Implicit:
                            case ConvKind.Identity:
                                grflt = grflt | LiftFlags.Lift1;
                                break;
                        }
                        break;
                    case ConvKind.Implicit:
                        break;
                    case ConvKind.Identity:
                        if (cv2 == ConvKind.Identity)
                        {
                            BinOpFullSig newsig = new BinOpFullSig(this, bos);
                            if (newsig.Type1() != null && newsig.Type2() != null)
                            {
                                // Exact match.
                                rgbofs.Add(newsig);
                                return true;
                            }
                        }
                        break;
                }

                switch (cv2)
                {
                    default:
                        Debug.Fail("Shouldn't happen!");
                        continue;
                    case ConvKind.None:
                        continue;
                    case ConvKind.Explicit:
                        if (!(info.arg2 is ExprConstant constant))
                        {
                            continue;
                        }

                        // Need to try to convert.
                        if (canConvert(constant, typeSig2))
                        {
                            break;
                        }

                        if (ibos < ibosMinLift || !bos.CanLift())
                        {
                            continue;
                        }
                        Debug.Assert(typeSig2.IsValueType);

                        typeSig2 = TypeManager.GetNullable(typeSig2);
                        if (!canConvert(constant, typeSig2))
                        {
                            continue;
                        }

                        switch (GetConvKind(info.ptRaw2, bos.pt2))
                        {
                            default:
                                grflt = grflt | LiftFlags.Convert2;
                                break;
                            case ConvKind.Implicit:
                            case ConvKind.Identity:
                                grflt = grflt | LiftFlags.Lift2;
                                break;
                        }
                        break;
                    case ConvKind.Unknown:
                        if (canConvert(info.arg2, typeSig2))
                        {
                            break;
                        }
                        if (ibos < ibosMinLift || !bos.CanLift())
                        {
                            continue;
                        }
                        Debug.Assert(typeSig2.IsValueType);

                        typeSig2 = TypeManager.GetNullable(typeSig2);
                        if (!canConvert(info.arg2, typeSig2))
                        {
                            continue;
                        }
                        switch (GetConvKind(info.ptRaw2, bos.pt2))
                        {
                            default:
                                grflt = grflt | LiftFlags.Convert2;
                                break;
                            case ConvKind.Implicit:
                            case ConvKind.Identity:
                                grflt = grflt | LiftFlags.Lift2;
                                break;
                        }
                        break;
                    case ConvKind.Identity:
                    case ConvKind.Implicit:
                        break;
                }

                if (grflt != LiftFlags.None)
                {
                    // We have a lifted signature.
                    rgbofs.Add(new BinOpFullSig(typeSig1, typeSig2, bos.pfn, bos.grfos, grflt, bos.fnkind));

                    // NOTE: Can't skip any if we use a lifted signature because the
                    // type might convert to int? and to long (but not to int) in which
                    // case we should get an ambiguity. But we can skip the lifted ones....
                    ibosMinLift = ibos + bos.cbosSkip + 1;
                }
                else
                {
                    // Record it as applicable and skip accordingly.
                    rgbofs.Add(new BinOpFullSig(this, bos));
                    ibos += bos.cbosSkip;
                }
            }
            return false;
        }

        // Returns the index of the best match, or -1 if there is no best match.
        private int FindBestSignatureInList(
                List<BinOpFullSig> binopSignatures,
                BinOpArgInfo info)
        {
            Debug.Assert(binopSignatures != null);

            if (binopSignatures.Count == 1)
            {
                return 0;
            }

            int bestSignature = 0;
            int index;
            // Try to find a candidate for the best.
            for (index = 1; index < binopSignatures.Count; index++)
            {
                if (bestSignature < 0)
                {
                    bestSignature = index;
                }
                else
                {
                    int nT = WhichBofsIsBetter(binopSignatures[bestSignature], binopSignatures[index], info.type1, info.type2);
                    if (nT == 0)
                    {
                        bestSignature = -1;
                    }
                    else if (nT > 0)
                    {
                        bestSignature = index;
                    }
                }
            }

            if (bestSignature == -1)
            {
                return -1;
            }

            // Verify that the candidate really is not worse than all others.
            // Do we need to loop over the whole list here, or just
            // from 0 . bestSignature - 1?
            for (index = 0; index < binopSignatures.Count; index++)
            {
                if (index == bestSignature)
                {
                    continue;
                }
                if (WhichBofsIsBetter(binopSignatures[bestSignature], binopSignatures[index], info.type1, info.type2) >= 0)
                {
                    return -1;
                }
            }
            return bestSignature;
        }

        private static ExprBinOp BindNullEqualityComparison(ExpressionKind ek, BinOpArgInfo info)
        {
            Expr arg1 = info.arg1;
            Expr arg2 = info.arg2;
            if (info.binopKind == BinOpKind.Equal)
            {
                CType typeBool = GetPredefindType(PredefinedType.PT_BOOL);
                ExprBinOp exprRes = null;
                if (info.type1 is NullableType && info.type2 is NullType)
                {
                    arg2 = ExprFactory.CreateZeroInit(info.type1);
                    exprRes = ExprFactory.CreateBinop(ek, typeBool, arg1, arg2);
                }
                if (info.type1 is NullType && info.type2 is NullableType)
                {
                    arg1 = ExprFactory.CreateZeroInit(info.type2);
                    exprRes = ExprFactory.CreateBinop(ek, typeBool, arg1, arg2);
                }
                if (exprRes != null)
                {
                    exprRes.IsLifted = true;
                    return exprRes;
                }
            }

            throw BadOperatorTypesError(info.arg1, info.arg2);
        }

        /*
            This handles binding binary operators by first checking for user defined operators, then
            applying overload resolution to the predefined operators. It handles lifting over nullable.
        */
        public Expr BindStandardBinop(ExpressionKind ek, Expr arg1, Expr arg2)
        {
            Debug.Assert(arg1 != null);
            Debug.Assert(arg2 != null);

            (BinOpKind kind, EXPRFLAG flags) = GetBinopKindAndFlags(ek);
            BinOpArgInfo info = new BinOpArgInfo(arg1, arg2)
            {
                binopKind = kind
            };

            info.mask = (BinOpMask)(1 << (int)info.binopKind);

            List<BinOpFullSig> binopSignatures = new List<BinOpFullSig>();

            // First check if this is a user defined binop. If it is, return it.
            ExprBinOp exprUD = BindUserDefinedBinOp(ek, info);
            if (exprUD != null)
            {
                return exprUD;
            }

            // Get the special binop signatures. If successful, the special binop signature will be
            // the last item in the array of signatures that we give it.

            bool exactMatch = GetSpecialBinopSignatures(binopSignatures, info);
            if (!exactMatch)
            {
                // No match, try to get standard and lifted binop signatures.

                exactMatch = GetStandardAndLiftedBinopSignatures(binopSignatures, info);
            }

            // If we have an exact match in either the special binop signatures or the standard/lifted binop 
            // signatures, then we set our best match. Otherwise, we check if we had any signatures at all.
            // If we didn't, then its possible where we have x == null, where x is nullable, so try to bind
            // the null equality comparison. Otherwise, we had some ambiguity - we have a match, but its not exact.

            int bestBinopSignature;
            if (exactMatch)
            {
                Debug.Assert(binopSignatures.Count > 0);
                bestBinopSignature = binopSignatures.Count - 1;
            }
            else if (binopSignatures.Count == 0)
            {
                // If we got no matches then it's possible that we're in the case
                // x == null, where x is nullable.
                return BindNullEqualityComparison(ek, info);
            }
            else
            {
                // We had some matches, try to find the best one. FindBestSignatureInList returns < 0 if
                // we don't have a best one, otherwise it returns the index of the best one in our list that 
                // we give it.

                bestBinopSignature = FindBestSignatureInList(binopSignatures, info);
                if (bestBinopSignature < 0)
                {
                    // Ambiguous.

                    throw AmbiguousOperatorError(arg1, arg2);
                }
            }

            // If we're here, we should have a binop signature that exactly matches.

            Debug.Assert(bestBinopSignature < binopSignatures.Count);

            // We've found the one to use, so lets go and bind it.

            return BindStandardBinopCore(info, binopSignatures[bestBinopSignature], ek, flags);
        }

        private Expr BindStandardBinopCore(BinOpArgInfo info, BinOpFullSig bofs, ExpressionKind ek, EXPRFLAG flags)
        {
            if (bofs.pfn == null)
            {
                throw BadOperatorTypesError(info.arg1, info.arg2);
            }

            if (!bofs.isLifted() || !bofs.AutoLift())
            {
                Expr expr1 = info.arg1;
                Expr expr2 = info.arg2;
                if (bofs.ConvertOperandsBeforeBinding())
                {
                    expr1 = mustConvert(expr1, bofs.Type1());
                    expr2 = mustConvert(expr2, bofs.Type2());
                }

                if (bofs.fnkind == BinOpFuncKind.BoolBitwiseOp)
                {
                    return BindBoolBitwiseOp(ek, flags, expr1, expr2);
                }

                return bofs.pfn(this, ek, flags, expr1, expr2);
            }
            Debug.Assert(bofs.fnkind != BinOpFuncKind.BoolBitwiseOp);
            if (IsEnumArithmeticBinOp(ek, info))
            {
                Expr expr1 = info.arg1;
                Expr expr2 = info.arg2;
                if (bofs.ConvertOperandsBeforeBinding())
                {
                    expr1 = mustConvert(expr1, bofs.Type1());
                    expr2 = mustConvert(expr2, bofs.Type2());
                }

                return BindLiftedEnumArithmeticBinOp(ek, flags, expr1, expr2);
            }

            return BindLiftedStandardBinOp(info, bofs, ek, flags);
        }

        private ExprBinOp BindLiftedStandardBinOp(BinOpArgInfo info, BinOpFullSig bofs, ExpressionKind ek, EXPRFLAG flags)
        {
            Debug.Assert(bofs.Type1() is NullableType || bofs.Type2() is NullableType);

            Expr arg1 = info.arg1;
            Expr arg2 = info.arg2;

            // We want to get the base types of the arguments and attempt to bind the non-lifted form of the
            // method so that we error report (ie divide by zero etc), and then we store in the resulting
            // binop that we have a lifted operator.

            Expr nonLiftedResult = null;

            LiftArgument(arg1, bofs.Type1(), bofs.ConvertFirst(), out Expr pArgument1, out Expr nonLiftedArg1);
            LiftArgument(arg2, bofs.Type2(), bofs.ConvertSecond(), out Expr pArgument2, out Expr nonLiftedArg2);

            // Now call the non-lifted method to generate errors, and stash the result.
            if (!nonLiftedArg1.isNull() && !nonLiftedArg2.isNull())
            {
                // Only compute the method if theres no nulls. If there are, we'll special case it
                // later, since operations with a null operand are null.
                nonLiftedResult = bofs.pfn(this, ek, flags, nonLiftedArg1, nonLiftedArg2);
            }

            // Check if we have a comparison. If so, set the result type to bool.
            CType resultType;
            if (info.binopKind == BinOpKind.Compare || info.binopKind == BinOpKind.Equal)
            {
                resultType = GetPredefindType(PredefinedType.PT_BOOL);
            }
            else
            {
                resultType = bofs.fnkind == BinOpFuncKind.EnumBinOp
                    ? GetEnumBinOpType(ek, nonLiftedArg1.Type, nonLiftedArg2.Type, out var _)
                    : pArgument1.Type;

                if (!(resultType is NullableType))
                {
                    resultType = TypeManager.GetNullable(resultType);
                }
            }

            ExprBinOp exprRes = ExprFactory.CreateBinop(ek, resultType, pArgument1, pArgument2);
            mustCast(nonLiftedResult, resultType, 0);
            exprRes.IsLifted = true;
            exprRes.Flags |= flags;
            Debug.Assert((exprRes.Flags & EXPRFLAG.EXF_LVALUE) == 0);

            return exprRes;
        }

        /////////////////////////////////////////////////////////////////////////////////

        private void LiftArgument(Expr pArgument, CType pParameterType, bool bConvertBeforeLift,
                                            out Expr ppLiftedArgument, out Expr ppNonLiftedArgument)
        {
            Expr pLiftedArgument = mustConvert(pArgument, pParameterType);
            if (pLiftedArgument != pArgument)
            {
                MarkAsIntermediateConversion(pLiftedArgument);
            }

            Expr pNonLiftedArgument = pArgument;
            if (pParameterType is NullableType paramNub)
            {
                if (pNonLiftedArgument.isNull())
                {
                    pNonLiftedArgument = mustCast(pNonLiftedArgument, pParameterType);
                }
                pNonLiftedArgument = mustCast(pNonLiftedArgument, paramNub.UnderlyingType);
                if (bConvertBeforeLift)
                {
                    MarkAsIntermediateConversion(pNonLiftedArgument);
                }
            }
            else
            {
                pNonLiftedArgument = pLiftedArgument;
            }
            ppLiftedArgument = pLiftedArgument;
            ppNonLiftedArgument = pNonLiftedArgument;
        }

        /*
            Get the special signatures when at least one of the args is a delegate instance.
            Returns true iff an exact signature match is found.
        */
        private bool GetDelBinOpSigs(List<BinOpFullSig> prgbofs, BinOpArgInfo info)
        {
            if (!info.ValidForDelegate() || !info.type1.IsDelegateType && !info.type2.IsDelegateType)
            {
                return false;
            }

            // No conversions needed. Determine the lifting. This is the common case.
            if (info.type1 == info.type2)
            {
                prgbofs.Add(new BinOpFullSig(info.type1, info.type2, BindDelBinOp, OpSigFlags.Reference, LiftFlags.None, BinOpFuncKind.DelBinOp));
                return true;
            }

            // Now, for each delegate type, if both arguments convert to that delegate type, that is a candidate
            // for this binary operator. It's possible that we add two candidates, in which case they will compete
            // in overload resolution. Or we could add no candidates.

            bool t1tot2 = info.type2.IsDelegateType && canConvert(info.arg1, info.type2);
            bool t2tot1 = info.type1.IsDelegateType && canConvert(info.arg2, info.type1);

            if (t1tot2)
            {
                prgbofs.Add(new BinOpFullSig(info.type2, info.type2, BindDelBinOp, OpSigFlags.Reference, LiftFlags.None, BinOpFuncKind.DelBinOp));
            }

            if (t2tot1)
            {
                prgbofs.Add(new BinOpFullSig(info.type1, info.type1, BindDelBinOp, OpSigFlags.Reference, LiftFlags.None, BinOpFuncKind.DelBinOp));
            }

            // Might be ambiguous so return false.
            return false;
        }

        /*
            Utility method to determine whether arg1 is convertible to typeDst, either in a regular
            scenario or lifted scenario. Sets pgrflt, ptypeSig1 and ptypeSig2 accordingly.
        */
        private bool CanConvertArg1(BinOpArgInfo info, CType typeDst, out LiftFlags pgrflt,
                                      out CType ptypeSig1, out CType ptypeSig2)
        {
            ptypeSig1 = null;
            ptypeSig2 = null;
            Debug.Assert(!(typeDst is NullableType));

            if (canConvert(info.arg1, typeDst))
                pgrflt = LiftFlags.None;
            else
            {
                pgrflt = LiftFlags.None;
                typeDst = TypeManager.GetNullable(typeDst);
                if (!canConvert(info.arg1, typeDst))
                    return false;
                pgrflt = LiftFlags.Convert1;
            }
            ptypeSig1 = typeDst;

            if (info.type2 is NullableType)
            {
                pgrflt = pgrflt | LiftFlags.Lift2;
                ptypeSig2 = TypeManager.GetNullable(info.typeRaw2);
            }
            else
                ptypeSig2 = info.typeRaw2;

            return true;
        }


        /*
            Same as CanConvertArg1 but with the indices interchanged!
        */
        private bool CanConvertArg2(BinOpArgInfo info, CType typeDst, out LiftFlags pgrflt,
                                      out CType ptypeSig1, out CType ptypeSig2)
        {
            Debug.Assert(!(typeDst is NullableType));
            ptypeSig1 = null;
            ptypeSig2 = null;

            if (canConvert(info.arg2, typeDst))
                pgrflt = LiftFlags.None;
            else
            {
                pgrflt = LiftFlags.None;
                typeDst = TypeManager.GetNullable(typeDst);
                if (!canConvert(info.arg2, typeDst))
                    return false;
                pgrflt = LiftFlags.Convert2;
            }
            ptypeSig2 = typeDst;

            if (info.type1 is NullableType)
            {
                pgrflt = pgrflt | LiftFlags.Lift1;
                ptypeSig1 = TypeManager.GetNullable(info.typeRaw1);
            }
            else
                ptypeSig1 = info.typeRaw1;

            return true;
        }


        /*
            Record the appropriate binary operator full signature from the given BinOpArgInfo. This assumes
            that any NullableType valued args should be lifted.
        */
        private static void RecordBinOpSigFromArgs(List<BinOpFullSig> prgbofs, BinOpArgInfo info)
        {
            LiftFlags grflt = LiftFlags.None;
            CType typeSig1;
            CType typeSig2;

            if (info.type1 != info.typeRaw1)
            {
                Debug.Assert(info.type1 is NullableType);
                grflt = grflt | LiftFlags.Lift1;
                typeSig1 = TypeManager.GetNullable(info.typeRaw1);
            }
            else
            {
                typeSig1 = info.typeRaw1;
            }

            if (info.type2 != info.typeRaw2)
            {
                Debug.Assert(info.type2 is NullableType);
                grflt = grflt | LiftFlags.Lift2;
                typeSig2 = TypeManager.GetNullable(info.typeRaw2);
            }
            else
            {
                typeSig2 = info.typeRaw2;
            }

            prgbofs.Add(new BinOpFullSig(typeSig1, typeSig2, BindEnumBinOp, OpSigFlags.Value, grflt, BinOpFuncKind.EnumBinOp));
        }

        /*
            Get the special signatures when at least one of the args is an enum.  Return true if
            we find an exact match.
        */
        private bool GetEnumBinOpSigs(List<BinOpFullSig> prgbofs, BinOpArgInfo info)
        {
            if (!info.typeRaw1.IsEnumType && !info.typeRaw2.IsEnumType)
            {
                return false;
            }

            // (enum,      enum)       :         -         == != < > <= >=&| ^
            // (enum,      under)      :       + -
            // (under,     enum)       :       +
            CType typeSig1 = null;
            CType typeSig2 = null;
            LiftFlags grflt = LiftFlags.None;

            // Look for the no conversions cases. Still need to determine the lifting. These are the common case.
            if (info.typeRaw1 == info.typeRaw2)
            {
                if (!info.ValidForEnum())
                {
                    return false;
                }

                RecordBinOpSigFromArgs(prgbofs, info);
                return true;
            }

            bool isValidForEnum = info.typeRaw1.IsEnumType
                ? info.typeRaw2 == info.typeRaw1.UnderlyingEnumType && info.ValidForEnumAndUnderlyingType()
                : info.typeRaw1 == info.typeRaw2.UnderlyingEnumType && info.ValidForUnderlyingTypeAndEnum();

            if (isValidForEnum)
            {
                RecordBinOpSigFromArgs(prgbofs, info);
                return true;
            }

            // Now deal with the conversion cases. Since there are no conversions from enum types to other
            // enum types we never need to do both cases.

            if (info.typeRaw1.IsEnumType)
            {
                isValidForEnum = info.ValidForEnum() && CanConvertArg2(info, info.typeRaw1, out grflt, out typeSig1, out typeSig2) ||
                    info.ValidForEnumAndUnderlyingType() && CanConvertArg2(info, info.typeRaw1.UnderlyingEnumType, out grflt, out typeSig1, out typeSig2);
            }
            else
            {
                isValidForEnum = info.ValidForEnum() && CanConvertArg1(info, info.typeRaw2, out grflt, out typeSig1, out typeSig2) ||
                    info.ValidForEnumAndUnderlyingType() && CanConvertArg1(info, info.typeRaw2.UnderlyingEnumType, out grflt, out typeSig1, out typeSig2);
            }

            if (isValidForEnum)
            {
                prgbofs.Add(new BinOpFullSig(typeSig1, typeSig2, BindEnumBinOp, OpSigFlags.Value, grflt, BinOpFuncKind.EnumBinOp));
            }
            return false;
        }

        private static bool IsEnumArithmeticBinOp(ExpressionKind ek, BinOpArgInfo info)
        {
            switch (ek)
            {
                case ExpressionKind.Add:
                    return info.typeRaw1.IsEnumType ^ info.typeRaw2.IsEnumType;
                case ExpressionKind.Subtract:
                    return info.typeRaw1.IsEnumType | info.typeRaw2.IsEnumType;
            }

            return false;
        }


        /*
            See if standard reference equality applies. Make sure not to return true if another == operator
            may be applicable and better (or ambiguous)! This also handles == on System.Delegate, since
            it has special rules as well.
        */
        private bool GetRefEqualSigs(List<BinOpFullSig> prgbofs, BinOpArgInfo info)
        {
            if (info.mask != BinOpMask.Equal)
            {
                return false;
            }

            if (info.type1 != info.typeRaw1 || info.type2 != info.typeRaw2)
            {
                return false;
            }

            bool fRet = false;
            CType type1 = info.type1;
            CType type2 = info.type2;
            CType typeObj = GetPredefindType(PredefinedType.PT_OBJECT);
            CType typeCls = null;

            if (type1 is NullType && type2 is NullType)
            {
                typeCls = typeObj;
                fRet = true;
            }
            else
            {

                // Check for: operator ==(System.Delegate, System.Delegate).
                CType typeDel = GetPredefindType(PredefinedType.PT_DELEGATE);
                if (canConvert(info.arg1, typeDel) && canConvert(info.arg2, typeDel) && !type1.IsDelegateType && !type2.IsDelegateType)
                {
                    prgbofs.Add(
                        new BinOpFullSig(
                            typeDel, typeDel, BindDelBinOp, OpSigFlags.Convert, LiftFlags.None,
                            BinOpFuncKind.DelBinOp));
                }

                // The reference type equality operators only handle reference types.
                Debug.Assert(type1.FundamentalType != FUNDTYPE.FT_VAR);
                if (type1.FundamentalType != FUNDTYPE.FT_REF)
                {
                    return false;
                }

                if (type2 is NullType)
                {
                    fRet = true;

                    // We don't need to determine the actual best type since we're
                    // returning true - indicating that we've found the best operator.
                    typeCls = typeObj;
                }
                else
                {
                    Debug.Assert(type2.FundamentalType != FUNDTYPE.FT_VAR);
                    if (type2.FundamentalType != FUNDTYPE.FT_REF)
                    {
                        return false;
                    }

                    if (type1 is NullType)
                    {
                        fRet = true;

                        // We don't need to determine the actual best type since we're
                        // returning true - indicating that we've found the best operator.
                        typeCls = typeObj;
                    }
                    else
                    {
                        if (!canCast(type1, type2, CONVERTTYPE.NOUDC) && !canCast(type2, type1, CONVERTTYPE.NOUDC))
                            return false;

                        if (type1.IsInterfaceType || type1.IsPredefType(PredefinedType.PT_STRING)
                            || SymbolLoader.HasBaseConversion(type1, typeDel))
                            type1 = typeObj;
                        else if (type1 is ArrayType)
                            type1 = GetPredefindType(PredefinedType.PT_ARRAY);
                        else if (!type1.IsClassType)
                            return false;

                        if (type2.IsInterfaceType || type2.IsPredefType(PredefinedType.PT_STRING)
                            || SymbolLoader.HasBaseConversion(type2, typeDel))
                            type2 = typeObj;
                        else if (type2 is ArrayType)
                            type2 = GetPredefindType(PredefinedType.PT_ARRAY);
                        else if (!type2.IsClassType)
                            return false;

                        Debug.Assert(
                            type1.IsClassType && !type1.IsPredefType(PredefinedType.PT_STRING)
                            && !type1.IsPredefType(PredefinedType.PT_DELEGATE));
                        Debug.Assert(
                            type2.IsClassType && !type2.IsPredefType(PredefinedType.PT_STRING)
                            && !type2.IsPredefType(PredefinedType.PT_DELEGATE));

                        if (SymbolLoader.HasBaseConversion(type2, type1))
                            typeCls = type1;
                        else if (SymbolLoader.HasBaseConversion(type1, type2))
                            typeCls = type2;

                    }
                }
            }

            prgbofs.Add(new BinOpFullSig(typeCls, typeCls, BindRefCmpOp, OpSigFlags.None, LiftFlags.None, BinOpFuncKind.RefCmpOp));
            return fRet;
        }

        /*
            Determine which BinOpSig is better for overload resolution.
            Better means: at least as good in all Params, and better in at least one param.
         
            Better w/r to a param means:
            1) same type as argument
            2) implicit conversion from this one's param type to the other's param type
            Because of user defined conversion operators this relation is not transitive.
         
            Returns negative if ibos1 is better, positive if ibos2 is better, 0 if neither.
        */

        private int WhichBofsIsBetter(BinOpFullSig bofs1, BinOpFullSig bofs2, CType type1, CType type2)
        {
            BetterType bt1;
            BetterType bt2;

            if (bofs1.FPreDef() && bofs2.FPreDef())
            {
                // Faster to compare predefs.
                bt1 = WhichTypeIsBetter(bofs1.pt1, bofs2.pt1, type1);
                bt2 = WhichTypeIsBetter(bofs1.pt2, bofs2.pt2, type2);
            }
            else
            {
                bt1 = WhichTypeIsBetter(bofs1.Type1(), bofs2.Type1(), type1);
                bt2 = WhichTypeIsBetter(bofs1.Type2(), bofs2.Type2(), type2);
            }

            int res;

            Debug.Assert(Enum.IsDefined(typeof(BetterType), bt1));
            Debug.Assert(Enum.IsDefined(typeof(BetterType), bt2));
            switch (bt1)
            {
                case BetterType.Left:
                    res = -1;
                    break;

                case BetterType.Right:
                    res = 1;
                    break;

                default:
                    res = 0;
                    break;
            }

            switch (bt2)
            {
                case BetterType.Left:
                    res--;
                    break;

                case BetterType.Right:
                    res++;
                    break;
            }

            return res;
        }


        /////////////////////////////////////////////////////////////////////////////////
        // Bind a standard unary operator. Takes care of user defined operators, predefined operators
        // and lifting over nullable.

        private static (ExpressionKind, UnaOpKind, EXPRFLAG) CalculateExprAndUnaryOpKinds(OperatorKind op, bool bChecked)
        {
            ExpressionKind ek;
            UnaOpKind uok;
            EXPRFLAG flags = 0;
            switch (op)
            {
                case OperatorKind.OP_UPLUS:
                    uok = UnaOpKind.Plus;
                    ek = ExpressionKind.UnaryPlus;
                    break;

                case OperatorKind.OP_NEG:
                    if (bChecked)
                    {
                        flags = EXPRFLAG.EXF_CHECKOVERFLOW;
                    }
                    uok = UnaOpKind.Minus;
                    ek = ExpressionKind.Negate;
                    break;

                case OperatorKind.OP_BITNOT:
                    uok = UnaOpKind.Tilde;
                    ek = ExpressionKind.BitwiseNot;
                    break;

                case OperatorKind.OP_LOGNOT:
                    uok = UnaOpKind.Bang;
                    ek = ExpressionKind.LogicalNot;
                    break;

                case OperatorKind.OP_POSTINC:
                    flags = EXPRFLAG.EXF_ISPOSTOP;
                    if (bChecked)
                    {
                        flags |= EXPRFLAG.EXF_CHECKOVERFLOW;
                    }
                    uok = UnaOpKind.IncDec;
                    ek = ExpressionKind.Add;
                    break;

                case OperatorKind.OP_PREINC:
                    if (bChecked)
                    {
                        flags = EXPRFLAG.EXF_CHECKOVERFLOW;
                    }
                    uok = UnaOpKind.IncDec;
                    ek = ExpressionKind.Add;
                    break;

                case OperatorKind.OP_POSTDEC:
                    flags = EXPRFLAG.EXF_ISPOSTOP;
                    if (bChecked)
                    {
                        flags |= EXPRFLAG.EXF_CHECKOVERFLOW;
                    }
                    uok = UnaOpKind.IncDec;
                    ek = ExpressionKind.Subtract;
                    break;

                case OperatorKind.OP_PREDEC:
                    if (bChecked)
                    {
                        flags = EXPRFLAG.EXF_CHECKOVERFLOW;
                    }
                    uok = UnaOpKind.IncDec;
                    ek = ExpressionKind.Subtract;
                    break;

                default:
                    Debug.Fail($"Bad op: {op}");
                    throw Error.InternalCompilerError();
            }

            return (ek, uok, flags);
        }

        public Expr BindStandardUnaryOperator(OperatorKind op, Expr pArgument)
        {
            Debug.Assert(pArgument != null);

            CType type = pArgument.Type;
            Debug.Assert(type != null);
            if (type is NullableType nub)
            {
                CType nonNub = nub.UnderlyingType;
                if (nonNub.IsEnumType)
                {
                    PredefinedType ptOp;
                    switch (nonNub.FundamentalType)
                    {
                        case FUNDTYPE.FT_U4:
                            ptOp = PredefinedType.PT_UINT;
                            break;

                        case FUNDTYPE.FT_I8:
                            ptOp = PredefinedType.PT_LONG;
                            break;

                        case FUNDTYPE.FT_U8:
                            ptOp = PredefinedType.PT_ULONG;
                            break;

                        default:
                            // Promote all smaller types to int.
                            ptOp = PredefinedType.PT_INT;
                            break;
                    }

                    return mustCast(
                        BindStandardUnaryOperator(
                            op, mustCast(pArgument, TypeManager.GetNullable(GetPredefindType(ptOp)))), nub);
                }
            }

            (ExpressionKind ek, UnaOpKind unaryOpKind, EXPRFLAG flags) =
                CalculateExprAndUnaryOpKinds(op, Context.Checked);

            UnaOpMask unaryOpMask = (UnaOpMask)(1 << (int)unaryOpKind);

            List<UnaOpFullSig> pSignatures = new List<UnaOpFullSig>();

            UnaryOperatorSignatureFindResult eResultOfSignatureFind = PopulateSignatureList(pArgument, unaryOpKind, unaryOpMask, ek, flags, pSignatures, out Expr pResult);

            // nBestSignature is a 0-based index.
            int nBestSignature = pSignatures.Count - 1;

            if (eResultOfSignatureFind == UnaryOperatorSignatureFindResult.Return)
            {
                Debug.Assert(pResult != null);
                return pResult;
            }
            else if (eResultOfSignatureFind != UnaryOperatorSignatureFindResult.Match)
            {
                // If we didn't find a best match while populating, try to find while doing
                // applicability testing.
                if (!FindApplicableSignatures(
                            pArgument,
                            unaryOpMask,
                            pSignatures))
                {
                    if (pSignatures.Count == 0)
                    {
                        throw BadOperatorTypesError(pArgument, null);
                    }

                    nBestSignature = 0;
                    // If we couldn't find exactly one, then we need to do some betterness testing.
                    if (pSignatures.Count != 1)
                    {
                        // Determine which is best.
                        for (int iuofs = 1; iuofs < pSignatures.Count; iuofs++)
                        {
                            if (nBestSignature < 0)
                            {
                                nBestSignature = iuofs;
                            }
                            else
                            {
                                int nT = WhichUofsIsBetter(pSignatures[nBestSignature], pSignatures[iuofs], type);
                                if (nT == 0)
                                {
                                    nBestSignature = -1;
                                }
                                else if (nT > 0)
                                {
                                    nBestSignature = iuofs;
                                }
                            }
                        }
                        if (nBestSignature < 0)
                        {
                            // Ambiguous.
                            throw AmbiguousOperatorError(pArgument, null);
                        }

                        // Verify that our answer works.
                        for (int iuofs = 0; iuofs < pSignatures.Count; iuofs++)
                        {
                            if (iuofs == nBestSignature)
                            {
                                continue;
                            }
                            if (WhichUofsIsBetter(pSignatures[nBestSignature], pSignatures[iuofs], type) >= 0)
                            {
                                throw AmbiguousOperatorError(pArgument, null);
                            }
                        }
                    }
                }
                else
                {
                    nBestSignature = pSignatures.Count - 1;
                }
            }

            Debug.Assert(nBestSignature < pSignatures.Count);

            UnaOpFullSig uofs = pSignatures[nBestSignature];

            if (uofs.pfn == null)
            {
                if (unaryOpKind == UnaOpKind.IncDec)
                {
                    return BindIncOp(ek, flags, pArgument, uofs);
                }

                throw BadOperatorTypesError(pArgument, null);
            }

            if (uofs.isLifted())
            {
                return BindLiftedStandardUnop(ek, flags, pArgument, uofs);
            }

            if (pArgument is ExprConstant)
            {
                // Wrap the constant in an identity cast, to force the later casts to not be optimised out.
                // The ExpressionTreeRewriter will remove this again.
                pArgument = ExprFactory.CreateCast(pArgument.Type, pArgument);
            }

            // Try the conversion - if it fails, do a cast without user defined casts.
            Expr arg = tryConvert(pArgument, uofs.GetType());
            if (arg == null)
            {
                arg = mustCast(pArgument, uofs.GetType(), CONVERTTYPE.NOUDC);
            }

            return uofs.pfn(this, ek, flags, arg);
        }

        /////////////////////////////////////////////////////////////////////////////////

        private UnaryOperatorSignatureFindResult PopulateSignatureList(Expr pArgument, UnaOpKind unaryOpKind, UnaOpMask unaryOpMask, ExpressionKind exprKind, EXPRFLAG flags, List<UnaOpFullSig> pSignatures, out Expr ppResult)
        {
            // We should have already checked argument != null and argument.type != null.
            Debug.Assert(pArgument != null);
            Debug.Assert(pArgument.Type != null);

            ppResult = null;
            CType pArgumentType = pArgument.Type;
            CType pRawType = pArgumentType.StripNubs();
            PredefinedType ptRaw = pRawType.IsPredefined ? pRawType.PredefinedType : PredefinedType.PT_COUNT;

            // Find all applicable operator signatures.
            // First check for special ones (enum, ptr) and check for user defined ops.

            if (ptRaw > PredefinedType.PT_ULONG)
            {
                // Enum types are special in that they carry a set of "predefined" operators (~ and inc/dec).
                if (pRawType.IsEnumType)
                {
                    // Nullable enums are dealt with already.
                    Debug.Assert(pRawType == pArgumentType);
                    Debug.Assert(pArgumentType is AggregateType);
                    if ((unaryOpMask & (UnaOpMask.Tilde | UnaOpMask.IncDec)) != 0)
                    {
                        // We have an exact match.
                        if (unaryOpKind == UnaOpKind.Tilde)
                        {
                            pSignatures.Add(new UnaOpFullSig(
                                    ((AggregateType)pArgumentType).OwningAggregate.GetUnderlyingType(),
                                    BindEnumUnaOp,
                                    LiftFlags.None,
                                    UnaOpFuncKind.EnumUnaOp));
                        }
                        else
                        {
                            // For enums, we want to add the signature as the underlying type so that we'll
                            // perform the conversions to and from the enum type.
                            pSignatures.Add(new UnaOpFullSig(
                                    ((AggregateType)pArgumentType).OwningAggregate.GetUnderlyingType(),
                                    null,
                                    LiftFlags.None,
                                    UnaOpFuncKind.None));
                        }

                        return UnaryOperatorSignatureFindResult.Match;
                    }
                }
                else if (unaryOpKind == UnaOpKind.IncDec)
                {
                    Debug.Assert(!(pArgumentType is PointerType));

                    // Check for user defined inc/dec
                    ExprMultiGet exprGet = ExprFactory.CreateMultiGet(0, pArgumentType, null);

                    Expr exprVal = bindUDUnop((ExpressionKind)(exprKind - ExpressionKind.Add + ExpressionKind.Inc), exprGet);
                    if (exprVal != null)
                    {
                        if (exprVal.Type != null && exprVal.Type != pArgumentType)
                        {
                            exprVal = mustConvert(exprVal, pArgumentType);
                        }

                        Debug.Assert(pArgument != null);
                        ExprMulti exprMulti = ExprFactory.CreateMulti(EXPRFLAG.EXF_ASSGOP | flags, pArgumentType, pArgument, exprVal);
                        exprGet.OptionalMulti = exprMulti;

                        // Check whether Lvalue can be assigned.
                        CheckLvalue(pArgument, CheckLvalueKind.Increment);
                        ppResult = exprMulti;
                        return UnaryOperatorSignatureFindResult.Return;
                    }
                    // Try for a predefined increment operator.
                }
                else
                {
                    // Check for user defined.
                    Expr expr = bindUDUnop(exprKind, pArgument);
                    if (expr != null)
                    {
                        ppResult = expr;
                        return UnaryOperatorSignatureFindResult.Return;
                    }
                }
            }

            return UnaryOperatorSignatureFindResult.Continue;
        }

        /////////////////////////////////////////////////////////////////////////////////

        private bool FindApplicableSignatures(
                Expr pArgument,
                UnaOpMask unaryOpMask,
                List<UnaOpFullSig> pSignatures)
        {
            // All callers should already assert this to be the case.
            Debug.Assert(pArgument != null);
            Debug.Assert(pArgument.Type != null);

            long iuosMinLift = 0;

            CType pArgumentType = pArgument.Type;
            CType pRawType = pArgumentType.StripNubs();
            PredefinedType pt = pArgumentType.IsPredefined ? pArgumentType.PredefinedType : PredefinedType.PT_COUNT;
            PredefinedType ptRaw = pRawType.IsPredefined ? pRawType.PredefinedType : PredefinedType.PT_COUNT;

            for (int index = 0; index < s_rguos.Length; index++)
            {
                UnaOpSig uos = s_rguos[index];
                if ((uos.grfuom & unaryOpMask) == 0)
                {
                    continue;
                }

                ConvKind cv = GetConvKind(pt, s_rguos[index].pt);
                CType typeSig = null;

                switch (cv)
                {
                    default:
                        Debug.Fail("Shouldn't happen!");
                        continue;

                    case ConvKind.None:
                        continue;

                    case ConvKind.Explicit:
                        if (!(pArgument is ExprConstant))
                        {
                            continue;
                        }

                        if (canConvert(pArgument, typeSig = GetPredefindType(uos.pt)))
                        {
                            break;
                        }
                        if (index < iuosMinLift)
                        {
                            continue;
                        }
                        typeSig = TypeManager.GetNullable(typeSig);
                        if (!canConvert(pArgument, typeSig))
                        {
                            continue;
                        }
                        break;

                    case ConvKind.Unknown:
                        if (canConvert(pArgument, typeSig = GetPredefindType(uos.pt)))
                        {
                            break;
                        }
                        if (index < iuosMinLift)
                        {
                            continue;
                        }
                        typeSig = TypeManager.GetNullable(typeSig);
                        if (!canConvert(pArgument, typeSig))
                        {
                            continue;
                        }
                        break;

                    case ConvKind.Implicit:
                        break;

                    case ConvKind.Identity:
                        {
                            UnaOpFullSig result = new UnaOpFullSig(this, uos);
                            if (result.GetType() != null)
                            {
                                pSignatures.Add(result);
                                return true;
                            }
                        }
                        break;
                }

                if (typeSig is NullableType)
                {
                    // Need to use a lifted signature.
                    LiftFlags grflt = LiftFlags.None;

                    switch (GetConvKind(ptRaw, uos.pt))
                    {
                        default:
                            grflt = grflt | LiftFlags.Convert1;
                            break;
                        case ConvKind.Implicit:
                        case ConvKind.Identity:
                            grflt = grflt | LiftFlags.Lift1;
                            break;
                    }

                    pSignatures.Add(new UnaOpFullSig(typeSig, uos.pfn, grflt, uos.fnkind));

                    // NOTE: Can't skip any if we use the lifted signature because the
                    // type might convert to int? and to long (but not to int) in which
                    // case we should get an ambiguity. But we can skip the lifted ones....
                    iuosMinLift = index + uos.cuosSkip + 1;
                }
                else
                {
                    // Record it as applicable and skip accordingly.
                    UnaOpFullSig newResult = new UnaOpFullSig(this, uos);
                    if (newResult.GetType() != null)
                    {
                        pSignatures.Add(newResult);
                    }
                    index += uos.cuosSkip;
                }
            }
            return false;
        }

        private ExprOperator BindLiftedStandardUnop(ExpressionKind ek, EXPRFLAG flags, Expr arg, UnaOpFullSig uofs)
        {
            NullableType type = uofs.GetType() as NullableType;
            Debug.Assert(arg?.Type != null);
            if (arg.Type is NullType)
            {
                throw BadOperatorTypesError(arg, null);
            }

            LiftArgument(arg, uofs.GetType(), uofs.Convert(), out Expr pArgument, out Expr nonLiftedArg);

            // Now call the function with the non lifted arguments to report errors.
            Expr nonLiftedResult = uofs.pfn(this, ek, flags, nonLiftedArg);
            ExprUnaryOp exprRes = ExprFactory.CreateUnaryOp(ek, type, pArgument);
            mustCast(nonLiftedResult, type, 0);
            exprRes.Flags |= flags;

            Debug.Assert((exprRes.Flags & EXPRFLAG.EXF_LVALUE) == 0);
            return exprRes;
        }

        /*
            Determine which UnaOpSig is better for overload resolution.
            Returns negative if iuos1 is better, positive if iuos2 is better, 0 if neither.
        */
        private int WhichUofsIsBetter(UnaOpFullSig uofs1, UnaOpFullSig uofs2, CType typeArg)
        {
            BetterType bt;

            if (uofs1.FPreDef() && uofs2.FPreDef())
            {
                // Faster to compare predefs.
                bt = WhichTypeIsBetter(uofs1.pt, uofs2.pt, typeArg);
            }
            else
            {
                bt = WhichTypeIsBetter(uofs1.GetType(), uofs2.GetType(), typeArg);
            }

            Debug.Assert(Enum.IsDefined(typeof(BetterType), bt));
            switch (bt)
            {
                case BetterType.Left:
                    return -1;
                case BetterType.Right:
                    return +1;
                default:
                    return 0;
            }
        }

        /*
            Handles standard binary integer based operators.
        */
        private static ExprOperator BindIntBinOp(ExpressionBinder binder, ExpressionKind ek, EXPRFLAG flags, Expr arg1, Expr arg2)
        {
            Debug.Assert(arg1.Type.IsPredefined && arg2.Type.IsPredefined && arg1.Type.PredefinedType == arg2.Type.PredefinedType);
            return binder.BindIntOp(ek, flags, arg1, arg2, arg1.Type.PredefinedType);
        }


        /*
            Handles standard unary integer based operators.
        */
        private static ExprOperator BindIntUnaOp(ExpressionBinder binder, ExpressionKind ek, EXPRFLAG flags, Expr arg)
        {
            Debug.Assert(arg.Type.IsPredefined);
            return binder.BindIntOp(ek, flags, arg, null, arg.Type.PredefinedType);
        }


        /*
            Handles standard binary floating point (float, double) based operators.
        */
        private static ExprOperator BindRealBinOp(ExpressionBinder binder, ExpressionKind ek, EXPRFLAG _, Expr arg1, Expr arg2)
        {
            Debug.Assert(arg1.Type.IsPredefined && arg2.Type.IsPredefined && arg1.Type.PredefinedType == arg2.Type.PredefinedType);
            return BindFloatOp(ek, arg1, arg2);
        }


        /*
            Handles standard unary floating point (float, double) based operators.
        */
        private static ExprOperator BindRealUnaOp(ExpressionBinder binder, ExpressionKind ek, EXPRFLAG _, Expr arg)
        {
            Debug.Assert(arg.Type.IsPredefined);
            return BindFloatOp(ek, arg, null);
        }


        /*
            Handles standard increment and decrement operators.
        */
        private Expr BindIncOp(ExpressionKind ek, EXPRFLAG flags, Expr arg, UnaOpFullSig uofs)
        {
            Debug.Assert(ek == ExpressionKind.Add || ek == ExpressionKind.Subtract);

            CheckLvalue(arg, CheckLvalueKind.Increment);
            CType typeRaw = uofs.GetType().StripNubs();

            FUNDTYPE ft = typeRaw.FundamentalType;
            if (ft == FUNDTYPE.FT_R8 || ft == FUNDTYPE.FT_R4)
            {
                flags &= ~EXPRFLAG.EXF_CHECKOVERFLOW;
            }

            if (uofs.isLifted())
            {
                return BindLiftedIncOp(ek, flags, arg, uofs);
            }
            else
            {
                return BindNonliftedIncOp(ek, flags, arg, uofs);
            }
        }

        private Expr BindIncOpCore(ExpressionKind ek, EXPRFLAG flags, Expr exprVal, CType type)
        {
            Debug.Assert(ek == ExpressionKind.Add || ek == ExpressionKind.Subtract);
            ConstVal cv;

            if (type.IsEnumType && type.FundamentalType > FUNDTYPE.FT_LASTINTEGRAL)
            {
                // This is an error case when enum derives from an illegal type. Just treat it as an int.
                type = GetPredefindType(PredefinedType.PT_INT);
            }

            Debug.Assert(type.FundamentalType != FUNDTYPE.FT_PTR); // Can't have a pointer.
            switch (type.FundamentalType)
            {
                default:
                    Debug.Assert(type.IsPredefType(PredefinedType.PT_DECIMAL));
                    PREDEFMETH predefMeth;
                    if (ek == ExpressionKind.Add)
                    {
                        ek = ExpressionKind.DecimalInc;
                        predefMeth = PREDEFMETH.PM_DECIMAL_OPINCREMENT;
                    }
                    else
                    {
                        ek = ExpressionKind.DecimalDec;
                        predefMeth = PREDEFMETH.PM_DECIMAL_OPDECREMENT;
                    }

                    return CreateUnaryOpForPredefMethodCall(ek, predefMeth, type, exprVal);

                case FUNDTYPE.FT_I1:
                case FUNDTYPE.FT_I2:
                case FUNDTYPE.FT_U1:
                case FUNDTYPE.FT_U2:
                    type = GetPredefindType(PredefinedType.PT_INT);
                    cv = ConstVal.Get(1);
                    break;

                case FUNDTYPE.FT_I4:
                case FUNDTYPE.FT_U4:
                    cv = ConstVal.Get(1);
                    break;

                case FUNDTYPE.FT_I8:
                case FUNDTYPE.FT_U8:
                    cv = ConstVal.Get((long)1);
                    break;

                case FUNDTYPE.FT_R4:
                case FUNDTYPE.FT_R8:
                    cv = ConstVal.Get(1.0);
                    break;
            }

            return LScalar(ek, flags, exprVal, type, cv, type);
        }

        private Expr LScalar(ExpressionKind ek, EXPRFLAG flags, Expr exprVal, CType type, ConstVal cv, CType typeTmp)
        {
            CType typeOne = type;
            if (typeOne.IsEnumType)
            {
                typeOne = typeOne.UnderlyingEnumType;
            }

            ExprBinOp pExprResult = ExprFactory.CreateBinop(ek, typeTmp, exprVal, ExprFactory.CreateConstant(typeOne, cv));
            pExprResult.Flags |= flags;
            return typeTmp != type ? mustCast(pExprResult, type, CONVERTTYPE.NOUDC) : pExprResult;
        }

        private ExprMulti BindNonliftedIncOp(ExpressionKind ek, EXPRFLAG flags, Expr arg, UnaOpFullSig uofs)
        {
            Debug.Assert(ek == ExpressionKind.Add || ek == ExpressionKind.Subtract);
            Debug.Assert(!uofs.isLifted());

            Debug.Assert(arg != null);
            ExprMultiGet exprGet = ExprFactory.CreateMultiGet(EXPRFLAG.EXF_ASSGOP, arg.Type, null);
            Expr exprVal = exprGet;
            CType type = uofs.GetType();
            Debug.Assert(!(type is NullableType));

            // These used to be converts, but we're making them casts now - this is because
            // we need to remove the ability to call inc(sbyte) etc for all types smaller than int. 
            // Note however, that this will give us different error messages on compile time versus runtime
            // for checked increments.
            //
            // Also, we changed it so that we now generate the cast to and from enum for enum increments.
            exprVal = mustCast(exprVal, type);
            exprVal = BindIncOpCore(ek, flags, exprVal, type);
            Expr op = mustCast(exprVal, arg.Type, CONVERTTYPE.NOUDC);

            ExprMulti exprMulti = ExprFactory.CreateMulti(EXPRFLAG.EXF_ASSGOP | flags, arg.Type, arg, op);
            exprGet.OptionalMulti = exprMulti;
            return exprMulti;
        }

        private ExprMulti BindLiftedIncOp(ExpressionKind ek, EXPRFLAG flags, Expr arg, UnaOpFullSig uofs)
        {
            Debug.Assert(ek == ExpressionKind.Add || ek == ExpressionKind.Subtract);
            Debug.Assert(uofs.isLifted());

            NullableType type = uofs.GetType() as NullableType;
            Debug.Assert(arg != null);

            ExprMultiGet exprGet = ExprFactory.CreateMultiGet(EXPRFLAG.EXF_ASSGOP, arg.Type, null);
            Expr exprVal = exprGet;
            Expr nonLiftedArg = exprVal;

            // We want to give the lifted argument as the binop, but use the non-lifted argument as the 
            // argument of the call.
            //Debug.Assert(uofs.LiftArg() || type.IsValType());
            nonLiftedArg = mustCast(nonLiftedArg, type.UnderlyingType);
            Expr nonLiftedResult = BindIncOpCore(ek, flags, nonLiftedArg, type.UnderlyingType);
            exprVal = mustCast(exprVal, type);
            ExprUnaryOp exprRes = ExprFactory.CreateUnaryOp((ek == ExpressionKind.Add) ? ExpressionKind.Inc : ExpressionKind.Dec, arg.Type/* type */, exprVal);
            mustCast(mustCast(nonLiftedResult, type), arg.Type);
            exprRes.Flags |= flags;

            ExprMulti exprMulti = ExprFactory.CreateMulti(EXPRFLAG.EXF_ASSGOP | flags, arg.Type, arg, exprRes);
            exprGet.OptionalMulti = exprMulti;
            return exprMulti;
        }

        /*
            Handles standard binary decimal based operators.
            This function is called twice by the EE for every binary operator it evaluates
            Here is how it works.
        */
        private static ExprBinOp BindDecBinOp(ExpressionBinder _, ExpressionKind ek, EXPRFLAG flags, Expr arg1, Expr arg2)
        {
            Debug.Assert(arg1.Type.IsPredefType(PredefinedType.PT_DECIMAL) && arg2.Type.IsPredefType(PredefinedType.PT_DECIMAL));

            CType typeDec = GetPredefindType(PredefinedType.PT_DECIMAL);
            Debug.Assert(typeDec != null);

            CType typeRet;

            switch (ek)
            {
                default:
                    Debug.Fail($"Bad kind: {ek}");
                    typeRet = null;
                    break;
                case ExpressionKind.Add:
                case ExpressionKind.Subtract:
                case ExpressionKind.Multiply:
                case ExpressionKind.Divide:
                case ExpressionKind.Modulo:
                    typeRet = typeDec;
                    break;
                case ExpressionKind.LessThan:
                case ExpressionKind.LessThanOrEqual:
                case ExpressionKind.GreaterThan:
                case ExpressionKind.GreaterThanOrEqual:
                case ExpressionKind.Eq:
                case ExpressionKind.NotEq:
                    typeRet = GetPredefindType(PredefinedType.PT_BOOL);
                    break;
            }

            return ExprFactory.CreateBinop(ek, typeRet, arg1, arg2);
        }


        /*
            Handles standard unary decimal based operators.
        */
        private static ExprUnaryOp BindDecUnaOp(ExpressionBinder _, ExpressionKind ek, EXPRFLAG flags, Expr arg)
        {
            Debug.Assert(arg.Type.IsPredefType(PredefinedType.PT_DECIMAL));
            Debug.Assert(ek == ExpressionKind.Negate || ek == ExpressionKind.UnaryPlus);

            CType typeDec = GetPredefindType(PredefinedType.PT_DECIMAL);
            Debug.Assert(typeDec != null);

            if (ek == ExpressionKind.Negate)
            {
                PREDEFMETH predefMeth = PREDEFMETH.PM_DECIMAL_OPUNARYMINUS;
                return CreateUnaryOpForPredefMethodCall(ExpressionKind.DecimalNegate, predefMeth, typeDec, arg);
            }
            return ExprFactory.CreateUnaryOp(ExpressionKind.UnaryPlus, typeDec, arg);
        }


        /*
            Handles string concatenation.
        */
        private static Expr BindStrBinOp(ExpressionBinder _, ExpressionKind ek, EXPRFLAG flags, Expr arg1, Expr arg2)
        {
            Debug.Assert(ek == ExpressionKind.Add);
            Debug.Assert(arg1.Type.IsPredefType(PredefinedType.PT_STRING) || arg2.Type.IsPredefType(PredefinedType.PT_STRING));
            return BindStringConcat(arg1, arg2);
        }


        /*
            Bind a shift operator: <<, >>. These can have integer or long first operands,
            and second operand must be int.
        */
        private static ExprBinOp BindShiftOp(ExpressionBinder _, ExpressionKind ek, EXPRFLAG flags, Expr arg1, Expr arg2)
        {
            Debug.Assert(ek == ExpressionKind.LeftShirt || ek == ExpressionKind.RightShift);
            Debug.Assert(arg1.Type.IsPredefined);
            Debug.Assert(arg2.Type.IsPredefType(PredefinedType.PT_INT));

            PredefinedType ptOp = arg1.Type.PredefinedType;
            Debug.Assert(ptOp == PredefinedType.PT_INT || ptOp == PredefinedType.PT_UINT || ptOp == PredefinedType.PT_LONG || ptOp == PredefinedType.PT_ULONG);

            return ExprFactory.CreateBinop(ek, arg1.Type, arg1, arg2);
        }

        /*
            Bind a bool binary operator: ==, !=, &&, ||, , |, ^. If both operands are constant, the
            result will be a constant also.
        */
        private static ExprBinOp BindBoolBinOp(ExpressionBinder _, ExpressionKind ek, EXPRFLAG flags, Expr arg1, Expr arg2)
        {
            Debug.Assert(arg1 != null);
            Debug.Assert(arg2 != null);
            Debug.Assert(arg1.Type.IsPredefType(PredefinedType.PT_BOOL) || arg1.Type is NullableType argNubType1 && argNubType1.UnderlyingType.IsPredefType(PredefinedType.PT_BOOL));
            Debug.Assert(arg2.Type.IsPredefType(PredefinedType.PT_BOOL) || arg2.Type is NullableType argNubType2 && argNubType2.UnderlyingType.IsPredefType(PredefinedType.PT_BOOL));

            return ExprFactory.CreateBinop(ek, GetPredefindType(PredefinedType.PT_BOOL), arg1, arg2);
        }

        private ExprOperator BindBoolBitwiseOp(ExpressionKind ek, EXPRFLAG flags, Expr expr1, Expr expr2)
        {
            Debug.Assert(ek == ExpressionKind.BitwiseAnd || ek == ExpressionKind.BitwiseOr);
            Debug.Assert(expr1.Type.IsPredefType(PredefinedType.PT_BOOL) || expr1.Type is NullableType expNubType1 && expNubType1.UnderlyingType.IsPredefType(PredefinedType.PT_BOOL));
            Debug.Assert(expr2.Type.IsPredefType(PredefinedType.PT_BOOL) || expr2.Type is NullableType expNubType2 && expNubType2.UnderlyingType.IsPredefType(PredefinedType.PT_BOOL));

            if (expr1.Type is NullableType || expr2.Type is NullableType)
            {
                CType typeBool = GetPredefindType(PredefinedType.PT_BOOL);
                CType typeRes = TypeManager.GetNullable(typeBool);

                // Get the non-lifted result.
                Expr nonLiftedArg1 = StripNullableConstructor(expr1);
                Expr nonLiftedArg2 = StripNullableConstructor(expr2);
                Expr nonLiftedResult = null;

                if (!(nonLiftedArg1.Type is NullableType) && !(nonLiftedArg2.Type is NullableType))
                {
                    nonLiftedResult = BindBoolBinOp(this, ek, flags, nonLiftedArg1, nonLiftedArg2);
                }

                // Make the binop and set that its lifted.
                ExprBinOp exprRes = ExprFactory.CreateBinop(ek, typeRes, expr1, expr2);
                if (nonLiftedResult != null)
                {
                    // Bitwise operators can have null non-lifted results if we have a nub sym somewhere.
                    mustCast(nonLiftedResult, typeRes, 0);
                }
                exprRes.IsLifted = true;
                exprRes.Flags |= flags;
                Debug.Assert((exprRes.Flags & EXPRFLAG.EXF_LVALUE) == 0);
                return exprRes;
            }

            return BindBoolBinOp(this, ek, flags, expr1, expr2);
        }

        private static Expr BindLiftedBoolBitwiseOp(ExpressionBinder _, ExpressionKind ek, EXPRFLAG flags, Expr expr1, Expr expr2) => null;

        /*
            Handles boolean unary operator (!).
        */
        private static Expr BindBoolUnaOp(ExpressionBinder _, ExpressionKind ek, EXPRFLAG flags, Expr arg)
        {
            Debug.Assert(arg.Type.IsPredefType(PredefinedType.PT_BOOL));
            Debug.Assert(ek == ExpressionKind.LogicalNot);

            // Get the result type and operand type.
            CType typeBool = GetPredefindType(PredefinedType.PT_BOOL);

            // Determine if arg has a constant value.
            // Strip off EXPRKIND.EK_SEQUENCE for constant checking.

            Expr argConst = arg.GetConst();

            if (argConst == null)
                return ExprFactory.CreateUnaryOp(ExpressionKind.LogicalNot, typeBool, arg);

            return ExprFactory.CreateConstant(typeBool, ConstVal.Get(((ExprConstant)argConst).Val.Int32Val == 0));
        }


        /*
            Handles string equality.
        */
        private static ExprBinOp BindStrCmpOp(ExpressionBinder _, ExpressionKind ek, EXPRFLAG flags, Expr arg1, Expr arg2)
        {
            Debug.Assert(ek == ExpressionKind.Eq || ek == ExpressionKind.NotEq);
            Debug.Assert(arg1.Type.IsPredefType(PredefinedType.PT_STRING) && arg2.Type.IsPredefType(PredefinedType.PT_STRING));

            // Get the predefined method for string comparison, and then stash it in the Expr so we can 
            // transform it later.

            PREDEFMETH predefMeth = ek == ExpressionKind.Eq ? PREDEFMETH.PM_STRING_OPEQUALITY : PREDEFMETH.PM_STRING_OPINEQUALITY;
            ek = ek == ExpressionKind.Eq ? ExpressionKind.StringEq : ExpressionKind.StringNotEq;
            return CreateBinopForPredefMethodCall(ek, predefMeth, GetPredefindType(PredefinedType.PT_BOOL), arg1, arg2);
        }


        /*
            Handles reference equality operators. Type variables come through here.
        */
        private static ExprBinOp BindRefCmpOp(ExpressionBinder binder, ExpressionKind ek, EXPRFLAG flags, Expr arg1, Expr arg2)
        {
            Debug.Assert(ek == ExpressionKind.Eq || ek == ExpressionKind.NotEq);

            // Must box type variables for the verifier.
            arg1 = binder.mustConvert(arg1, GetPredefindType(PredefinedType.PT_OBJECT), CONVERTTYPE.NOUDC);
            arg2 = binder.mustConvert(arg2, GetPredefindType(PredefinedType.PT_OBJECT), CONVERTTYPE.NOUDC);

            return ExprFactory.CreateBinop(ek, GetPredefindType(PredefinedType.PT_BOOL), arg1, arg2);
        }


        /*
            Handles delegate binary operators.
        */
        private static Expr BindDelBinOp(ExpressionBinder _, ExpressionKind ek, EXPRFLAG flags, Expr arg1, Expr arg2)
        {
            Debug.Assert(ek == ExpressionKind.Add || ek == ExpressionKind.Subtract || ek == ExpressionKind.Eq || ek == ExpressionKind.NotEq);
            Debug.Assert(arg1.Type == arg2.Type && (arg1.Type.IsDelegateType || arg1.Type.IsPredefType(PredefinedType.PT_DELEGATE)));

            PREDEFMETH predefMeth = (PREDEFMETH)0;
            CType RetType = null;
            switch (ek)
            {
                case ExpressionKind.Add:
                    predefMeth = PREDEFMETH.PM_DELEGATE_COMBINE;
                    RetType = arg1.Type;
                    ek = ExpressionKind.DelegateAdd;
                    break;

                case ExpressionKind.Subtract:
                    predefMeth = PREDEFMETH.PM_DELEGATE_REMOVE;
                    RetType = arg1.Type;
                    ek = ExpressionKind.DelegateSubtract;
                    break;

                case ExpressionKind.Eq:
                    predefMeth = PREDEFMETH.PM_DELEGATE_OPEQUALITY;
                    RetType = GetPredefindType(PredefinedType.PT_BOOL);
                    ek = ExpressionKind.DelegateEq;
                    break;

                case ExpressionKind.NotEq:
                    predefMeth = PREDEFMETH.PM_DELEGATE_OPINEQUALITY;
                    RetType = GetPredefindType(PredefinedType.PT_BOOL);
                    ek = ExpressionKind.DelegateNotEq;
                    break;
            }
            return CreateBinopForPredefMethodCall(ek, predefMeth, RetType, arg1, arg2);
        }


        /*
            Handles enum binary operators.
        */
        private static Expr BindEnumBinOp(ExpressionBinder binder, ExpressionKind ek, EXPRFLAG flags, Expr arg1, Expr arg2)
        {
            AggregateType typeDst = GetEnumBinOpType(ek, arg1.Type, arg2.Type, out AggregateType typeEnum);

            Debug.Assert(typeEnum != null);
            PredefinedType ptOp;

            switch (typeEnum.FundamentalType)
            {
                default:
                    // Promote all smaller types to int.
                    ptOp = PredefinedType.PT_INT;
                    break;
                case FUNDTYPE.FT_U4:
                    ptOp = PredefinedType.PT_UINT;
                    break;
                case FUNDTYPE.FT_I8:
                    ptOp = PredefinedType.PT_LONG;
                    break;
                case FUNDTYPE.FT_U8:
                    ptOp = PredefinedType.PT_ULONG;
                    break;
            }

            CType typeOp = GetPredefindType(ptOp);
            arg1 = binder.mustCast(arg1, typeOp, CONVERTTYPE.NOUDC);
            arg2 = binder.mustCast(arg2, typeOp, CONVERTTYPE.NOUDC);

            Expr exprRes = binder.BindIntOp(ek, flags, arg1, arg2, ptOp);

            if (exprRes.Type != typeDst)
            {
                Debug.Assert(!typeDst.IsPredefType(PredefinedType.PT_BOOL));
                exprRes = binder.mustCast(exprRes, typeDst, CONVERTTYPE.NOUDC);
            }

            return exprRes;
        }

        private Expr BindLiftedEnumArithmeticBinOp(ExpressionKind ek, EXPRFLAG flags, Expr arg1, Expr arg2)
        {
            Debug.Assert(ek == ExpressionKind.Add || ek == ExpressionKind.Subtract);
            CType nonNullableType1 = arg1.Type is NullableType arg1NubType ? arg1NubType.UnderlyingType : arg1.Type;
            CType nonNullableType2 = arg2.Type is NullableType arg2NubType ? arg2NubType.UnderlyingType : arg2.Type;
            if (nonNullableType1 is NullType)
            {
                nonNullableType1 = nonNullableType2.UnderlyingEnumType;
            }
            else if (nonNullableType2 is NullType)
            {
                nonNullableType2 = nonNullableType1.UnderlyingEnumType;
            }

<<<<<<< HEAD
            AggregateType typeEnum;
            NullableType typeDst = GetTypes().GetNullable(GetEnumBinOpType(ek, nonNullableType1, nonNullableType2, out typeEnum));
=======
            NullableType typeDst = TypeManager.GetNullable(GetEnumBinOpType(ek, nonNullableType1, nonNullableType2, out AggregateType typeEnum));
>>>>>>> 79b3c40e

            Debug.Assert(typeEnum != null);
            PredefinedType ptOp;

            switch (typeEnum.FundamentalType)
            {
                default:
                    // Promote all smaller types to int.
                    ptOp = PredefinedType.PT_INT;
                    break;
                case FUNDTYPE.FT_U4:
                    ptOp = PredefinedType.PT_UINT;
                    break;
                case FUNDTYPE.FT_I8:
                    ptOp = PredefinedType.PT_LONG;
                    break;
                case FUNDTYPE.FT_U8:
                    ptOp = PredefinedType.PT_ULONG;
                    break;
            }

            NullableType typeOp = TypeManager.GetNullable(GetPredefindType(ptOp));
            arg1 = mustCast(arg1, typeOp, CONVERTTYPE.NOUDC);
            arg2 = mustCast(arg2, typeOp, CONVERTTYPE.NOUDC);

            ExprBinOp exprRes = ExprFactory.CreateBinop(ek, typeOp, arg1, arg2);
            exprRes.IsLifted = true;
            exprRes.Flags |= flags;
            Debug.Assert((exprRes.Flags & EXPRFLAG.EXF_LVALUE) == 0);

            if (exprRes.Type != typeDst)
            {
                return mustCast(exprRes, typeDst, CONVERTTYPE.NOUDC);
            }

            return exprRes;
        }


        /*
            Handles enum unary operator (~).
        */
        private static Expr BindEnumUnaOp(ExpressionBinder binder, ExpressionKind ek, EXPRFLAG flags, Expr arg)
        {
            Debug.Assert(ek == ExpressionKind.BitwiseNot);
            Debug.Assert((ExprCast)arg != null);
            Debug.Assert(((ExprCast)arg).Argument.Type.IsEnumType);

            PredefinedType ptOp;
            CType typeEnum = ((ExprCast)arg).Argument.Type;

            switch (typeEnum.FundamentalType)
            {
                default:
                    // Promote all smaller types to int.
                    ptOp = PredefinedType.PT_INT;
                    break;
                case FUNDTYPE.FT_U4:
                    ptOp = PredefinedType.PT_UINT;
                    break;
                case FUNDTYPE.FT_I8:
                    ptOp = PredefinedType.PT_LONG;
                    break;
                case FUNDTYPE.FT_U8:
                    ptOp = PredefinedType.PT_ULONG;
                    break;
            }

            CType typeOp = GetPredefindType(ptOp);
            arg = binder.mustCast(arg, typeOp, CONVERTTYPE.NOUDC);

            Expr exprRes = binder.BindIntOp(ek, flags, arg, null, ptOp);
            return binder.MustCastInUncheckedContext(exprRes, typeEnum, CONVERTTYPE.NOUDC);
        }

        /*
            Given a binary operator EXPRKIND, get the BinOpKind and flags.
        */
        private (BinOpKind, EXPRFLAG) GetBinopKindAndFlags(ExpressionKind ek)
        {
            BinOpKind pBinopKind;
            EXPRFLAG flags = 0;
            switch (ek)
            {
                case ExpressionKind.Add:
                    if (Context.Checked)
                    {
                        flags = EXPRFLAG.EXF_CHECKOVERFLOW;
                    }
                    pBinopKind = BinOpKind.Add;
                    break;
                case ExpressionKind.Subtract:
                    if (Context.Checked)
                    {
                        flags = EXPRFLAG.EXF_CHECKOVERFLOW;
                    }
                    pBinopKind = BinOpKind.Sub;
                    break;
                case ExpressionKind.Divide:
                case ExpressionKind.Modulo:
                    // EXPRKIND.EK_DIV and EXPRKIND.EK_MOD need to be treated special for hasSideEffects, 
                    // hence the EXPRFLAG.EXF_ASSGOP. Yes, this is a hack.
                    flags = EXPRFLAG.EXF_ASSGOP;
                    if (Context.Checked)
                    {
                        flags |= EXPRFLAG.EXF_CHECKOVERFLOW;
                    }
                    pBinopKind = BinOpKind.Mul;
                    break;
                case ExpressionKind.Multiply:
                    if (Context.Checked)
                    {
                        flags = EXPRFLAG.EXF_CHECKOVERFLOW;
                    }
                    pBinopKind = BinOpKind.Mul;
                    break;
                case ExpressionKind.BitwiseAnd:
                case ExpressionKind.BitwiseOr:
                    pBinopKind = BinOpKind.Bitwise;
                    break;
                case ExpressionKind.BitwiseExclusiveOr:
                    pBinopKind = BinOpKind.BitXor;
                    break;
                case ExpressionKind.LeftShirt:
                case ExpressionKind.RightShift:
                    pBinopKind = BinOpKind.Shift;
                    break;
                case ExpressionKind.LogicalOr:
                case ExpressionKind.LogicalAnd:
                    pBinopKind = BinOpKind.Logical;
                    break;
                case ExpressionKind.LessThan:
                case ExpressionKind.LessThanOrEqual:
                case ExpressionKind.GreaterThan:
                case ExpressionKind.GreaterThanOrEqual:
                    pBinopKind = BinOpKind.Compare;
                    break;
                case ExpressionKind.Eq:
                case ExpressionKind.NotEq:
                    pBinopKind = BinOpKind.Equal;
                    break;
                default:
                    Debug.Fail($"Bad ek: {ek}");
                    throw Error.InternalCompilerError();
            }

            return (pBinopKind, flags);
        }

        /*
            Convert an expression involving I4, U4, I8 or U8 operands. The operands are
            assumed to be already converted to the correct types.
        */
        private ExprOperator BindIntOp(ExpressionKind kind, EXPRFLAG flags, Expr op1, Expr op2, PredefinedType ptOp)
        {
            //Debug.Assert(kind.isRelational() || kind.isArithmetic() || kind.isBitwise());
            Debug.Assert(ptOp == PredefinedType.PT_INT || ptOp == PredefinedType.PT_UINT || ptOp == PredefinedType.PT_LONG || ptOp == PredefinedType.PT_ULONG);
            CType typeOp = GetPredefindType(ptOp);
            Debug.Assert(typeOp != null);
            Debug.Assert(op1 != null && op1.Type == typeOp);
            Debug.Assert(op2 == null || op2.Type == typeOp);
            Debug.Assert((op2 == null) == (kind == ExpressionKind.Negate || kind == ExpressionKind.UnaryPlus || kind == ExpressionKind.BitwiseNot));

            if (kind == ExpressionKind.Negate)
            {
                return BindIntegerNeg(flags, op1, ptOp);
            }

            CType typeDest = kind.IsRelational() ? GetPredefindType(PredefinedType.PT_BOOL) : typeOp;

            ExprOperator exprRes = ExprFactory.CreateOperator(kind, typeDest, op1, op2);
            exprRes.Flags |= flags;
            Debug.Assert((exprRes.Flags & EXPRFLAG.EXF_LVALUE) == 0);
            return exprRes;
        }

        private ExprOperator BindIntegerNeg(EXPRFLAG flags, Expr op, PredefinedType ptOp)
        {
            // 14.6.2 Unary minus operator
            // For an operation of the form -x, unary operator overload resolution (14.2.3) is applied to select
            // a specific operator implementation. The operand is converted to the parameter type of the selected
            // operator, and the type of the result is the return type of the operator. The predefined negation
            // operators are:
            //
            //  Integer negation:
            //
            //   int operator -(int x);
            //   long operator -(long x);
            //
            // The result is computed by subtracting x from zero. In a checked context, if the value of x is the
            // smallest int or long (-2^31 or -2^63, respectively), a System.OverflowException is thrown. In an
            //  unchecked context, if the value of x is the smallest int or long, the result is that same value
            // and the overflow is not reported.
            //
            // If the operand of the negation operator is of type uint, it is converted to type long, and the
            // type of the result is long. An exception is the rule that permits the int value -2147483648 (-2^31)
            // to be written as a decimal integer literal (9.4.4.2).
            //
            //  Negation of ulong is an error:
            //
            //   void operator -(ulong x);
            //
            // Selection of this operator by unary operator overload resolution (14.2.3) always results in a
            // compile-time error. Consequently, if the operand of the negation operator is of type ulong, a
            // compile-time error occurs. An exception is the rule that permits the long value
            // -9223372036854775808 (-2^63) to be written as a decimal integer literal (9.4.4.2).


            Debug.Assert(ptOp == PredefinedType.PT_INT || ptOp == PredefinedType.PT_UINT || ptOp == PredefinedType.PT_LONG || ptOp == PredefinedType.PT_ULONG);
            CType typeOp = GetPredefindType(ptOp);
            Debug.Assert(typeOp != null);
            Debug.Assert(op != null && op.Type == typeOp);

            if (ptOp == PredefinedType.PT_ULONG)
            {
                throw BadOperatorTypesError(op, null);
            }

            if (ptOp == PredefinedType.PT_UINT && op.Type.FundamentalType == FUNDTYPE.FT_U4)
            {
                op = mustConvertCore(op, GetPredefindType(PredefinedType.PT_LONG), CONVERTTYPE.NOUDC);
            }

            ExprOperator exprRes = ExprFactory.CreateNeg(flags, op);
            Debug.Assert(0 == (exprRes.Flags & EXPRFLAG.EXF_LVALUE));
            return exprRes;
        }

        /*
          Bind an float/double operator: +, -, , /, %, <, >, <=, >=, ==, !=. If both operations are constants, the result
          will be a constant also. op2 can be null for a unary operator. The operands are assumed
          to be already converted to the correct type.
         */
        private static ExprOperator BindFloatOp(ExpressionKind kind, Expr op1, Expr op2)
        {
            //Debug.Assert(kind.isRelational() || kind.isArithmetic());
            Debug.Assert(op2 == null || op1.Type == op2.Type);
            Debug.Assert(op1.Type.IsPredefType(PredefinedType.PT_FLOAT) || op1.Type.IsPredefType(PredefinedType.PT_DOUBLE));

            // Allocate the result expression.
            CType typeDest = kind.IsRelational() ? GetPredefindType(PredefinedType.PT_BOOL) : op1.Type;

            ExprOperator exprRes = ExprFactory.CreateOperator(kind, typeDest, op1, op2);
            exprRes.Flags &= ~EXPRFLAG.EXF_CHECKOVERFLOW;

            return exprRes;
        }

        private static ExprConcat BindStringConcat(Expr op1, Expr op2)
        {
            // If the concatenation consists solely of two constants then we must
            // realize the concatenation into a single constant node at this time.
            // Why?  Because we have to know whether
            //
            //  string x = "c" + "d";
            //
            // is legal or not.  We also need to be able to determine during flow
            // checking that
            //
            // switch("a" + "b"){ case "a": ++foo; break; }
            //
            // contains unreachable code.
            //
            // However we can defer further merging of concatenation trees until
            // the optimization pass after flow checking.

            Debug.Assert(op1 != null);
            Debug.Assert(op2 != null);
            return ExprFactory.CreateConcat(op1, op2);
        }

        /*
          Report an ambiguous operator types error.
         */
        private static RuntimeBinderException AmbiguousOperatorError(Expr op1, Expr op2)
        {
            Debug.Assert(op1 != null);

            // This is exactly the same "hack" that BadOperatorError uses. The first operand contains the
            // name of the operator in its errorString.
            string strOp = op1.ErrorString;

            // Bad arg types - report error to user.
            return op2 != null
                ? ErrorHandling.Error(ErrorCode.ERR_AmbigBinaryOps, strOp, op1.Type, op2.Type)
                : ErrorHandling.Error(ErrorCode.ERR_AmbigUnaryOp, strOp, op1.Type);
        }

        private Expr BindUserBoolOp(ExpressionKind kind, ExprCall pCall)
        {
            Debug.Assert(pCall != null);
            Debug.Assert(pCall.MethWithInst.Meth() != null);
            Debug.Assert(pCall.OptionalArguments != null);
            Debug.Assert(kind == ExpressionKind.LogicalAnd || kind == ExpressionKind.LogicalOr);

            CType typeRet = pCall.Type;

            Debug.Assert(pCall.MethWithInst.Meth().Params.Count == 2);
            if (!TypeManager.SubstEqualTypes(typeRet, pCall.MethWithInst.Meth().Params[0], typeRet) ||
                !TypeManager.SubstEqualTypes(typeRet, pCall.MethWithInst.Meth().Params[1], typeRet))
            {
                throw ErrorHandling.Error(ErrorCode.ERR_BadBoolOp, pCall.MethWithInst);
            }

            ExprList list = (ExprList)pCall.OptionalArguments;
            Debug.Assert(list != null);

            Expr pExpr = list.OptionalElement;
            ExprWrap pExprWrap = WrapShortLivedExpression(pExpr);
            list.OptionalElement = pExprWrap;

            // Reflection load the true and false methods.
            SymbolTable.PopulateSymbolTableWithName(SpecialNames.CLR_True, null, pExprWrap.Type.AssociatedSystemType);
            SymbolTable.PopulateSymbolTableWithName(SpecialNames.CLR_False, null, pExprWrap.Type.AssociatedSystemType);

            Expr pCallT = bindUDUnop(ExpressionKind.True, pExprWrap);
            Expr pCallF = bindUDUnop(ExpressionKind.False, pExprWrap);

            if (pCallT == null || pCallF == null)
            {
                throw ErrorHandling.Error(ErrorCode.ERR_MustHaveOpTF, typeRet);
            }

            pCallT = mustConvert(pCallT, GetPredefindType(PredefinedType.PT_BOOL));
            pCallF = mustConvert(pCallF, GetPredefindType(PredefinedType.PT_BOOL));
            return ExprFactory.CreateUserLogOp(typeRet, kind == ExpressionKind.LogicalAnd ? pCallF : pCallT, pCall);
        }

        private static AggregateType GetUserDefinedBinopArgumentType(CType type)
        {
            if (type is NullableType nt)
            {
                type = nt.UnderlyingType;
            }

            if (type is AggregateType ats && (ats.IsClassType || ats.IsStructType) && !ats.OwningAggregate.IsSkipUDOps())
            {
                return ats;
            }

            return null;
        }

        private static int GetUserDefinedBinopArgumentTypes(CType type1, CType type2, AggregateType[] rgats)
        {
            int cats = 0;
            rgats[0] = GetUserDefinedBinopArgumentType(type1);
            if (rgats[0] != null)
            {
                ++cats;
            }
            rgats[cats] = GetUserDefinedBinopArgumentType(type2);
            if (rgats[cats] != null)
            {
                ++cats;
            }
            if (cats == 2 && rgats[0] == rgats[1])
            {
                // Common case: they're the same.
                cats = 1;
            }
            return cats;
        }

        private static bool UserDefinedBinaryOperatorCanBeLifted(ExpressionKind ek, MethodSymbol method, AggregateType ats,
            TypeArray Params)
        {
            if (!Params[0].IsNonNullableValueType || !Params[1].IsNonNullableValueType)
            {
                return false;
            }

            CType typeRet = TypeManager.SubstType(method.RetType, ats);
            if (!typeRet.IsNonNullableValueType)
            {
                return false;
            }

            switch (ek)
            {
                case ExpressionKind.Eq:
                case ExpressionKind.NotEq:
                    if (!typeRet.IsPredefType(PredefinedType.PT_BOOL))
                    {
                        return false;
                    }
                    if (Params[0] != Params[1])
                    {
                        return false;
                    }
                    return true;
                case ExpressionKind.GreaterThan:
                case ExpressionKind.GreaterThanOrEqual:
                case ExpressionKind.LessThan:
                case ExpressionKind.LessThanOrEqual:
                    if (!typeRet.IsPredefType(PredefinedType.PT_BOOL))
                    {
                        return false;
                    }
                    return true;
                default:
                    return true;
            }
        }

        // If the operator is applicable in either its regular or lifted forms, 
        // add it to the candidate set and return true, otherwise return false.
        private bool UserDefinedBinaryOperatorIsApplicable(List<CandidateFunctionMember> candidateList,
            ExpressionKind ek, MethodSymbol method, AggregateType ats, Expr arg1, Expr arg2, bool fDontLift)
        {
            if (!method.isOperator || method.Params.Count != 2)
            {
                return false;
            }
            Debug.Assert(method.typeVars.Count == 0);
            TypeArray paramsCur = TypeManager.SubstTypeArray(method.Params, ats);
            if (canConvert(arg1, paramsCur[0]) && canConvert(arg2, paramsCur[1]))
            {
                candidateList.Add(new CandidateFunctionMember(
                    new MethPropWithInst(method, ats, TypeArray.Empty),
                    paramsCur,
                    0, // No lifted arguments
                    false));
                return true;
            }
            if (fDontLift || !UserDefinedBinaryOperatorCanBeLifted(ek, method, ats, paramsCur))
            {
                return false;
            }
            CType[] rgtype = new CType[2];
            rgtype[0] = TypeManager.GetNullable(paramsCur[0]);
            rgtype[1] = TypeManager.GetNullable(paramsCur[1]);
            if (!canConvert(arg1, rgtype[0]) || !canConvert(arg2, rgtype[1]))
            {
                return false;
            }
            candidateList.Add(new CandidateFunctionMember(
                new MethPropWithInst(method, ats, TypeArray.Empty),
                TypeArray.Allocate(rgtype),
                2, // two lifted arguments
                false));
            return true;
        }

        private bool GetApplicableUserDefinedBinaryOperatorCandidates(
            List<CandidateFunctionMember> candidateList, ExpressionKind ek, AggregateType type,
            Expr arg1, Expr arg2, bool fDontLift)
        {
            Name name = ExpressionKindName(ek);
            Debug.Assert(name != null);
            bool foundSome = false;
            for (MethodSymbol methCur = SymbolLoader.LookupAggMember(name, type.OwningAggregate, symbmask_t.MASK_MethodSymbol) as MethodSymbol;
                methCur != null;
                methCur = methCur.LookupNext(symbmask_t.MASK_MethodSymbol) as MethodSymbol)
            {
                if (UserDefinedBinaryOperatorIsApplicable(candidateList, ek, methCur, type, arg1, arg2, fDontLift))
                {
                    foundSome = true;
                }
            }
            return foundSome;
        }

        private AggregateType GetApplicableUserDefinedBinaryOperatorCandidatesInBaseTypes(
            List<CandidateFunctionMember> candidateList, ExpressionKind ek, AggregateType type,
            Expr arg1, Expr arg2, bool fDontLift, AggregateType atsStop)
        {
            for (AggregateType atsCur = type; atsCur != null && atsCur != atsStop; atsCur = atsCur.BaseClass)
            {
                if (GetApplicableUserDefinedBinaryOperatorCandidates(candidateList, ek, atsCur, arg1, arg2, fDontLift))
                {
                    return atsCur;
                }
            }

            return null;
        }

        private ExprCall BindUDBinop(ExpressionKind ek, Expr arg1, Expr arg2, bool fDontLift, out MethPropWithInst ppmpwi)
        {
            List<CandidateFunctionMember> methFirst = new List<CandidateFunctionMember>();

            ppmpwi = null;

            AggregateType[] rgats = { null, null };
            int cats = GetUserDefinedBinopArgumentTypes(arg1.Type, arg2.Type, rgats);
            if (cats == 0)
            {
                return null;
            }
            else if (cats == 1)
            {
                GetApplicableUserDefinedBinaryOperatorCandidatesInBaseTypes(methFirst, ek,
                    rgats[0], arg1, arg2, fDontLift, null);
            }
            else
            {
                Debug.Assert(cats == 2);
                AggregateType atsStop = GetApplicableUserDefinedBinaryOperatorCandidatesInBaseTypes(methFirst, ek,
                    rgats[0], arg1, arg2, fDontLift, null);
                GetApplicableUserDefinedBinaryOperatorCandidatesInBaseTypes(methFirst, ek,
                    rgats[1], arg1, arg2, fDontLift, atsStop);
            }
            if (methFirst.IsEmpty())
            {
                return null;
            }

            ExprList args = ExprFactory.CreateList(arg1, arg2);
            ArgInfos info = new ArgInfos();
            info.carg = 2;
            FillInArgInfoFromArgList(info, args);
            CandidateFunctionMember pmethAmbig1;
            CandidateFunctionMember pmethAmbig2;
            CandidateFunctionMember pmethBest = FindBestMethod(methFirst, null, info, out pmethAmbig1, out pmethAmbig2);

            if (pmethBest == null)
            {
                // No winner, so its an ambiguous call...
                throw ErrorHandling.Error(ErrorCode.ERR_AmbigCall, pmethAmbig1.mpwi, pmethAmbig2.mpwi);
            }

            ppmpwi = pmethBest.mpwi;

            if (pmethBest.ctypeLift != 0)
            {
                Debug.Assert(pmethBest.ctypeLift == 2);

                return BindLiftedUDBinop(ek, arg1, arg2, pmethBest.@params, pmethBest.mpwi);
            }

            CType typeRetRaw = TypeManager.SubstType(pmethBest.mpwi.Meth().RetType, pmethBest.mpwi.GetType());

            return BindUDBinopCall(arg1, arg2, pmethBest.@params, typeRetRaw, pmethBest.mpwi);
        }

        private ExprCall BindUDBinopCall(Expr arg1, Expr arg2, TypeArray Params, CType typeRet, MethPropWithInst mpwi)
        {
            arg1 = mustConvert(arg1, Params[0]);
            arg2 = mustConvert(arg2, Params[1]);
            ExprList args = ExprFactory.CreateList(arg1, arg2);

            CheckUnsafe(arg1.Type); // added to the binder so we don't bind to pointer ops
            CheckUnsafe(arg2.Type); // added to the binder so we don't bind to pointer ops
            CheckUnsafe(typeRet); // added to the binder so we don't bind to pointer ops


            ExprMemberGroup pMemGroup = ExprFactory.CreateMemGroup(null, mpwi);
            ExprCall call = ExprFactory.CreateCall(0, typeRet, args, pMemGroup, null);
            call.MethWithInst = new MethWithInst(mpwi);
            verifyMethodArgs(call, mpwi.GetType());
            return call;
        }

        private ExprCall BindLiftedUDBinop(ExpressionKind ek, Expr arg1, Expr arg2, TypeArray Params, MethPropWithInst mpwi)
        {
            Expr exprVal1 = arg1;
            Expr exprVal2 = arg2;
            CType typeRet;
            CType typeRetRaw = TypeManager.SubstType(mpwi.Meth().RetType, mpwi.GetType());

            // This is a lifted user defined operator.  We know that both arguments
            // go to the nullable formal parameter types, and that at least one
            // of the arguments does not go to the non-nullable formal parameter type.
            // (If both went to the non-nullable types then we would not be lifting.)
            // We also know that the non-nullable type of the argument goes to the
            // non-nullable type of formal parameter.  However, if it does so only via
            // a user-defined conversion then we should bind the conversion from the
            // argument to the nullable formal parameter type first, before we then
            // do the cast for the non-nullable call.

            TypeArray paramsRaw = TypeManager.SubstTypeArray(mpwi.Meth().Params, mpwi.GetType());
            Debug.Assert(Params != paramsRaw);
            Debug.Assert(paramsRaw[0] == Params[0].BaseOrParameterOrElementType);
            Debug.Assert(paramsRaw[1] == Params[1].BaseOrParameterOrElementType);

            if (!canConvert(arg1.Type.StripNubs(), paramsRaw[0], CONVERTTYPE.NOUDC))
            {
                exprVal1 = mustConvert(arg1, Params[0]);
            }
            if (!canConvert(arg2.Type.StripNubs(), paramsRaw[1], CONVERTTYPE.NOUDC))
            {
                exprVal2 = mustConvert(arg2, Params[1]);
            }
            Expr nonLiftedArg1 = mustCast(exprVal1, paramsRaw[0]);
            Expr nonLiftedArg2 = mustCast(exprVal2, paramsRaw[1]);
            switch (ek)
            {
                default:
                    typeRet = TypeManager.GetNullable(typeRetRaw);
                    break;
                case ExpressionKind.Eq:
                case ExpressionKind.NotEq:
                    Debug.Assert(paramsRaw[0] == paramsRaw[1]);
                    Debug.Assert(typeRetRaw.IsPredefType(PredefinedType.PT_BOOL));
                    // These ones don't lift the return type. Instead, if either side is null, the result is false.
                    typeRet = typeRetRaw;
                    break;
                case ExpressionKind.GreaterThan:
                case ExpressionKind.GreaterThanOrEqual:
                case ExpressionKind.LessThan:
                case ExpressionKind.LessThanOrEqual:
                    Debug.Assert(typeRetRaw.IsPredefType(PredefinedType.PT_BOOL));
                    // These ones don't lift the return type. Instead, if either side is null, the result is false.
                    typeRet = typeRetRaw;
                    break;
            }

            // Now get the result for the pre-lifted call.

            Debug.Assert(!(ek == ExpressionKind.Eq || ek == ExpressionKind.NotEq) || nonLiftedArg1.Type == nonLiftedArg2.Type);

            ExprCall nonLiftedResult = BindUDBinopCall(nonLiftedArg1, nonLiftedArg2, paramsRaw, typeRetRaw, mpwi);

            ExprList args = ExprFactory.CreateList(exprVal1, exprVal2);
            ExprMemberGroup pMemGroup = ExprFactory.CreateMemGroup(null, mpwi);
            ExprCall call = ExprFactory.CreateCall(0, typeRet, args, pMemGroup, null);
            call.MethWithInst = new MethWithInst(mpwi);

            switch (ek)
            {
                case ExpressionKind.Eq:
                    call.NullableCallLiftKind = NullableCallLiftKind.EqualityOperator;
                    break;

                case ExpressionKind.NotEq:
                    call.NullableCallLiftKind = NullableCallLiftKind.InequalityOperator;
                    break;

                default:
                    call.NullableCallLiftKind = NullableCallLiftKind.Operator;
                    break;
            }

            call.CastOfNonLiftedResultToLiftedType = mustCast(nonLiftedResult, typeRet, 0);
            return call;
        }

        private static AggregateType GetEnumBinOpType(ExpressionKind ek, CType argType1, CType argType2, out AggregateType ppEnumType)
        {
            Debug.Assert(argType1.IsEnumType || argType2.IsEnumType);

            AggregateType type1 = argType1 as AggregateType;
            AggregateType type2 = argType2 as AggregateType;

            AggregateType typeEnum = type1.IsEnumType ? type1 : type2;

            Debug.Assert(type1 == typeEnum || type1 == typeEnum.UnderlyingEnumType);
            Debug.Assert(type2 == typeEnum || type2 == typeEnum.UnderlyingEnumType);

            AggregateType typeDst = typeEnum;

            switch (ek)
            {
                case ExpressionKind.BitwiseAnd:
                case ExpressionKind.BitwiseOr:
                case ExpressionKind.BitwiseExclusiveOr:
                    Debug.Assert(type1 == type2);
                    break;

                case ExpressionKind.Add:
                    Debug.Assert(type1 != type2);
                    break;

                case ExpressionKind.Subtract:
                    if (type1 == type2)
                        typeDst = typeEnum.UnderlyingEnumType;
                    break;

                default:
                    Debug.Assert(ek.IsRelational());
                    typeDst = GetPredefindType(PredefinedType.PT_BOOL);
                    break;
            }

            ppEnumType = typeEnum;
            return typeDst;
        }

        private static ExprBinOp CreateBinopForPredefMethodCall(ExpressionKind ek, PREDEFMETH predefMeth, CType RetType, Expr arg1, Expr arg2)
        {
            MethodSymbol methSym = PredefinedMembers.GetMethod(predefMeth);
            Debug.Assert(methSym != null);
            ExprBinOp binop = ExprFactory.CreateBinop(ek, RetType, arg1, arg2);

            // Set the predefined method to call.
            AggregateSymbol agg = methSym.getClass();
            AggregateType callingType = TypeManager.GetAggregate(agg, TypeArray.Empty);
            binop.PredefinedMethodToCall = new MethWithInst(methSym, callingType, null);
            binop.UserDefinedCallMethod = binop.PredefinedMethodToCall;
            return binop;
        }

        private static ExprUnaryOp CreateUnaryOpForPredefMethodCall(ExpressionKind ek, PREDEFMETH predefMeth, CType pRetType, Expr pArg)
        {
            MethodSymbol methSym = PredefinedMembers.GetMethod(predefMeth);
            Debug.Assert(methSym != null);
            ExprUnaryOp pUnaryOp = ExprFactory.CreateUnaryOp(ek, pRetType, pArg);

            // Set the predefined method to call.
            AggregateSymbol pAgg = methSym.getClass();
            AggregateType pCallingType = TypeManager.GetAggregate(pAgg, TypeArray.Empty);
            pUnaryOp.PredefinedMethodToCall = new MethWithInst(methSym, pCallingType, null);
            pUnaryOp.UserDefinedCallMethod = pUnaryOp.PredefinedMethodToCall;
            return pUnaryOp;
        }
    }
}<|MERGE_RESOLUTION|>--- conflicted
+++ resolved
@@ -2054,12 +2054,7 @@
                 nonNullableType2 = nonNullableType1.UnderlyingEnumType;
             }
 
-<<<<<<< HEAD
-            AggregateType typeEnum;
-            NullableType typeDst = GetTypes().GetNullable(GetEnumBinOpType(ek, nonNullableType1, nonNullableType2, out typeEnum));
-=======
             NullableType typeDst = TypeManager.GetNullable(GetEnumBinOpType(ek, nonNullableType1, nonNullableType2, out AggregateType typeEnum));
->>>>>>> 79b3c40e
 
             Debug.Assert(typeEnum != null);
             PredefinedType ptOp;
